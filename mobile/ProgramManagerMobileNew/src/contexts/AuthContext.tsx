--- conflicted
+++ resolved
@@ -36,19 +36,13 @@
 
   const login = async (email: string, password: string) => {
     try {
-<<<<<<< HEAD
+
       // Use your computer's IP address instead of localhost
       const API_URL = 'http://192.168.1.65:8000'; // Updated to correct IP
       
       const controller = new AbortController();
       const timeoutId = setTimeout(() => controller.abort(), 30000); // 30 second timeout
-=======
-     
-      const API_URL = 'http://172.20.10.4:8000'; 
-      
-      const controller = new AbortController();
-      const timeoutId = setTimeout(() => controller.abort(), 10000); 
->>>>>>> 8d394890
+
       
       const response = await fetch(`${API_URL}/api/v1/auth/login`, {
         method: 'POST',
