"use client";

import React, { useState, useEffect } from "react";
import Link from "next/link";
import { usePathname } from "next/navigation";
import {
  Activity, Archive, Award, BarChart3, Bell, BookOpen, Calendar,
  Calendar1,
  ChevronLeft, ChevronRight, ClipboardCheck, FileText, FolderOpen,
  GraduationCap, Home, LogOut, Mail, Menu, MessageSquare, Moon, Settings, Sun, Ticket,
  TrendingUp, Upload, User, UserCheck, Users, Wrench
} from "lucide-react";

import { useAuth } from "@/lib/contexts/RoleContext";
import { useSidebar } from "@/lib/contexts/SidebarContext";
import { useCounts } from "@/lib/contexts/CountsContext";
import { useTheme } from "next-themes";
import { title } from "process";

const menuItems = [
    { title: "Dashboard", url: "/dashboard", icon: Home, roles: ['super_admin', 'program_manager', 'facilitator', 'trainee', 'it_support'] },
   
    // Super Admin
    { title: "User Management", url: "/dashboard/SuperAdmin/user-management", icon: Users, roles: ['super_admin'] },
    { title: "Master Log", url: "/dashboard/SuperAdmin/master-log", icon: Activity, roles: ['super_admin'] },
    { title: "Reports & Export", url: "/dashboard/SuperAdmin/reports-export", icon: BarChart3, roles: ['super_admin'] },
    { title: "System Monitoring", url: "/dashboard/SuperAdmin/system-monitoring", icon: Activity, roles: [ 'it_support'] },
    // Program Manager
    { title: "Programs", url: "/dashboard/Manager/programs", icon: BookOpen, roles: ['program_manager'], countKey: 'programs' },
    { title: "Facilitators", url: "/dashboard/Manager/facilitators", icon: UserCheck, roles: ['program_manager'], countKey: 'facilitators' },
    { title: "Trainees", url: "/dashboard/Manager/trainees", icon: Users, roles: ['program_manager'], countKey: 'trainees' },
    { title: "Attendance", url: "/dashboard/Manager/attendance", icon: Calendar, roles: ['program_manager'] },
    { title: "Certificates", url: "/dashboard/Manager/certificates", icon: Award, roles: ['program_manager'], countKey: 'certificates' },
    { title: "Archive", url: "/dashboard/Manager/archive", icon: Archive, roles: ['program_manager'], countKey: 'archived' },
    // Facilitator
    { title: "My Programs", url: "/dashboard/Facilitator/fac-programs", icon: BookOpen, roles: ['facilitator'] },
    { title: "Attendance Tracking", url: "/dashboard/Facilitator/Fac-attendance", icon: Calendar, roles: ['facilitator'] },
    { title: "Curriculum Upload", url: "/dashboard/Facilitator/fac-curriculum", icon: Upload, roles: ['facilitator'] },
    { title: "Project Reviews", url: "/dashboard/Facilitator/fac-reviews", icon: ClipboardCheck, roles: ['facilitator'] },
    { title: "Weekly Roadmap", url: "/dashboard/Facilitator/fac-roadmap", icon: Calendar, roles: ['facilitator'] },
    // Trainee
    { title: "My Learning", url: "/dashboard/Trainee/my-learning", icon: GraduationCap, roles: ['trainee'] },
    { title: "Submit Projects", url: "/dashboard/Trainee/submit-projects", icon: FileText, roles: ['trainee'] },
    { title: "Attendance", url: "/dashboard/Trainee/Trattendance", icon: Calendar1, roles: ['trainee'] },
    { title: "My Progress", url: "/dashboard/Trainee/my-progress", icon: TrendingUp, roles: ['trainee'] },
    { title: "Learning Resources", url: "/dashboard/Trainee/resources", icon: FolderOpen, roles: ['trainee'] },
    // IT Support
    { title: "Support Tickets", url: "/dashboard/It-support/support-tickets", icon: MessageSquare, roles: ['it_support'] },
    { title: "Maintenance", url: "/dashboard/It-support/maintenance", icon: Wrench, roles: ['it_support'] },
<<<<<<< HEAD
    //Submit Ticket
     { title: "submit-tickets", url: "/dashboard/submit-tickets", icon: MessageSquare, roles: ['super_admin', 'program_manager', 'facilitator', 'trainee']},
=======
>>>>>>> 6c39182b
    // Shared
   
];

interface Notification {
  id: number;
  message: string;
  time: string;
  unread: boolean;
}

export function AppSidebar() {
  const pathname = usePathname();
  const { user, role, logout, isAuthenticated } = useAuth();
  const { isCollapsed, toggleSidebar, isMobile, isMobileMenuOpen, closeMobileMenu } = useSidebar();
  const { counts } = useCounts();
  const { theme, setTheme } = useTheme();

  // Debug logging
  console.log('Sidebar: Current counts:', counts);
  console.log('Sidebar: User:', user);
  console.log('Sidebar: Role:', role);
  console.log('Sidebar: IsAuthenticated:', isAuthenticated);

  const [showProfile, setShowProfile] = useState(false);
  const [showNotifications, setShowNotifications] = useState(false);
  const [showSettings, setShowSettings] = useState(false);

  const notifications: Notification[] = [
    { id: 1, message: "New trainee application received.", time: "2 mins ago", unread: true },
    { id: 2, message: "Project submitted by John Doe.", time: "15 mins ago", unread: true },
    { id: 3, message: "Program 'Data Analytics' approved.", time: "1 hour ago", unread: false },
  ];
  const unreadCount = notifications.filter(n => n.unread).length;

  const filteredMenuItems = menuItems.filter(item =>
    role ? item.roles?.includes(role) : false
  );

  const sidebarWidth = isCollapsed ? '80px' : '280px';

  // Don't render sidebar if not authenticated
  if (!isAuthenticated) {
    return null;
  }

  return (
    <>
      {isMobile && isMobileMenuOpen && (
        <div
          className="fixed inset-0 bg-black bg-opacity-50 z-[999]"
          onClick={closeMobileMenu}
        />
      )}

      <div
        className={`
          fixed left-0 top-0 h-screen flex flex-col z-[1000] bg-card border-r transition-all duration-300 ease-in-out
          ${isMobile ? (isMobileMenuOpen ? 'translate-x-0' : '-translate-x-full') : ''}
        `}
        style={{ width: isMobile ? '280px' : sidebarWidth }}
      >
        <div className="p-4 border-b">
          <div className="flex items-center justify-between">
            <div className="flex items-center gap-3">
              <div className="w-10 h-10 bg-[#1f497d] text-white rounded-lg flex items-center justify-center flex-shrink-0">
                <GraduationCap size={20} />
              </div>
              {!isCollapsed && (
                <div className="flex flex-col">
                  <span className="text-lg font-bold leading-tight text-foreground">
                    kLab PMS
                  </span>
                  <span className="text-xs leading-tight text-muted-foreground">
                    {role ? role : 'Guest'}
                  </span>
                </div>
              )}
            </div>
            {!isMobile && (
              <button
                onClick={toggleSidebar}
                className="p-2 rounded-lg text-muted-foreground hover:bg-muted"
              >
                {isCollapsed ? <ChevronRight size={16} /> : <ChevronLeft size={16} />}
              </button>
            )}
          </div>
        </div>

        <nav className="flex-1 p-2 overflow-y-auto">
          {filteredMenuItems.map((item) => {
            const IconComponent = item.icon;
            const isActive = pathname === item.url;
            return (
              <Link
                key={item.title}
                href={item.url}
                className={`
                  w-full flex items-center gap-3 px-3 py-2.5 my-1 rounded-lg transition-colors text-sm font-medium
                  ${isActive
                    ? 'bg-[#1f497d] text-white'
                    : 'text-muted-foreground hover:bg-muted hover:text-foreground'
                  }
                  ${isCollapsed ? 'justify-center' : ''}
                `}
                title={isCollapsed ? item.title : undefined}
                onClick={() => isMobile && closeMobileMenu()}
              >
                <IconComponent className="flex-shrink-0" size={18} />
                {!isCollapsed && (
                  <>
                    <span className="flex-1 whitespace-nowrap">{item.title}</span>
                    {item.countKey && counts[item.countKey as keyof typeof counts] > 0 && (
                      <span className={`px-2 py-0.5 rounded-full text-xs font-semibold
                        ${isActive ? 'bg-white/20' : 'bg-muted-foreground/20'}`
                      }>
                        {counts[item.countKey as keyof typeof counts]}
                      </span>
                    )}
                  </>
                )}
              </Link>
            );
          })}
        </nav>

        {/* Theme Toggle Section */}
        <div className="p-4 border-t">
          <button 
            onClick={() => setTheme(theme === 'dark' ? 'light' : 'dark')} 
            className={`w-full flex items-center gap-3 px-4 py-3 rounded-lg text-sm font-medium hover:bg-muted ${isCollapsed && !isMobile ? 'justify-center' : ''}`}
          >
            {theme === 'dark' ? <Sun size={18} /> : <Moon size={18} />}
            {(!isCollapsed || isMobile) && <span>{theme === 'dark' ? "Light Mode" : "Dark Mode"}</span>}
          </button>
        </div>
      </div>

      <div className="fixed bottom-8 right-8 z-[1001] flex flex-col gap-4">
        <div className="relative">
          <button 
            className="w-14 h-14 bg-[#1f497d] text-white rounded-full shadow-lg flex items-center justify-center hover:scale-110 transition-transform"
            onClick={() => setShowNotifications(!showNotifications)}
          >
            <Bell size={20} />
            {unreadCount > 0 && (
              <span className="absolute -top-1 -right-1 bg-red-500 text-white text-xs font-bold w-5 h-5 rounded-full flex items-center justify-center">
                {unreadCount}
              </span>
            )}
          </button>
          {showNotifications && (
            <div className="absolute bottom-16 right-0 w-80 bg-card border rounded-lg shadow-2xl z-20">
              <div className="p-4 border-b"><h3 className="font-semibold text-foreground">Notifications</h3></div>
              <div className="max-h-80 overflow-y-auto">
                {notifications.map(n => (
                  <div key={n.id} className={`p-4 border-b ${n.unread ? 'bg-blue-50' : ''}`}>
                    <p className="text-sm font-medium">{n.message}</p>
                    <p className="text-xs text-muted-foreground mt-1">{n.time}</p>
                  </div>
                ))}
              </div>
            </div>
          )}
        </div>

        <div className="relative">
          <button 
            className="w-14 h-14 bg-[#1f497d] text-white rounded-full shadow-lg flex items-center justify-center hover:scale-110 transition-transform"
            onClick={() => setShowSettings(!showSettings)}
          >
            <Settings size={20} />
          </button>
          {showSettings && (
            <div className="absolute bottom-16 right-0 w-60 bg-card border rounded-lg shadow-2xl z-20 py-2">
              <Link href="/dashboard/settings" className="block px-4 py-2 text-sm text-foreground hover:bg-muted">Account Settings</Link>
            </div>
          )}
        </div>

        <div className="relative">
          <button 
            className="w-14 h-14 bg-[#1f497d] text-white rounded-full shadow-lg flex items-center justify-center hover:scale-110 transition-transform"
            onClick={() => setShowProfile(!showProfile)}
          >
            <User size={20} />
          </button>
          {showProfile && (
            <div className="absolute bottom-16 right-0 w-60 bg-card border rounded-lg shadow-2xl z-20 py-2">
              <div className="px-4 py-3 border-b">
                <p className="text-sm font-semibold truncate">{user?.name}</p>
                <p className="text-xs text-muted-foreground truncate">{user?.email}</p>
              </div>
              <Link href="/dashboard/profile" className="block px-4 py-2 text-sm text-foreground hover:bg-muted">
                Profile
              </Link>
              <button onClick={logout} className="w-full text-left px-4 py-2 text-sm text-red-600 hover:bg-red-50">
                Logout
              </button>
            </div>
          )}
        </div>
      </div>
    </>
  );
}<|MERGE_RESOLUTION|>--- conflicted
+++ resolved
@@ -47,11 +47,10 @@
     // IT Support
     { title: "Support Tickets", url: "/dashboard/It-support/support-tickets", icon: MessageSquare, roles: ['it_support'] },
     { title: "Maintenance", url: "/dashboard/It-support/maintenance", icon: Wrench, roles: ['it_support'] },
-<<<<<<< HEAD
+
     //Submit Ticket
      { title: "submit-tickets", url: "/dashboard/submit-tickets", icon: MessageSquare, roles: ['super_admin', 'program_manager', 'facilitator', 'trainee']},
-=======
->>>>>>> 6c39182b
+
     // Shared
    
 ];
