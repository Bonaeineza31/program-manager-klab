"use client";

import React, { useState, useEffect } from "react";
import Link from "next/link";
import { usePathname } from "next/navigation";
import {
  Activity, Archive, Award, BarChart3, Bell, BookOpen, BookText, Calendar,
  CalendarCheck,
  ChevronLeft, ChevronRight, ClipboardCheck, FileText, FolderOpen,
  GraduationCap, Home, LogOut, Mail, Menu, MessageSquare, Moon, NotebookPen, Settings, Sun, Ticket,
  TicketCheck,
  TrendingUp, Upload, User, UserCheck, Users, Wrench
} from "lucide-react";

import { useAuth } from "@/lib/contexts/RoleContext";
import { useSidebar } from "@/lib/contexts/SidebarContext";
import { useCounts } from "@/lib/contexts/CountsContext";
import { useTheme } from "next-themes";
import { title } from "process";

const menuItems = [
    { title: "Dashboard", url: "/dashboard", icon: Home, roles: ['super_admin', 'program_manager', 'facilitator', 'trainee', 'it_support'] },
   
    // Super Admin
    { title: "User Management", url: "/dashboard/SuperAdmin/user-management", icon: Users, roles: ['super_admin'] },
    { title: "Program Approval", url: "/dashboard/SuperAdmin/program-approval", icon: TicketCheck, roles: ['super_admin'] },
    { title: "Master Log", url: "/dashboard/SuperAdmin/master-log", icon: Activity, roles: ['super_admin'] },
    { title: "Reports & Export", url: "/dashboard/SuperAdmin/reports-export", icon: BarChart3, roles: ['super_admin'] },
    { title: "System Monitoring", url: "/dashboard/SuperAdmin/system-monitoring", icon: Activity, roles: [ 'it_support'] },
   
    // Program Manager
    { title: "Programs", url: "/dashboard/Manager/programs", icon: BookOpen, roles: ['program_manager'], countKey: 'programs' },
    { title: "Facilitators", url: "/dashboard/Manager/facilitators", icon: UserCheck, roles: ['program_manager'], countKey: 'facilitators' },
    { title: "Trainees", url: "/dashboard/Manager/trainees", icon: Users, roles: ['program_manager'], countKey: 'trainees' },
    { title: "Attendance", url: "/dashboard/Manager/attendance", icon: Calendar, roles: ['program_manager'] },
    { title: "Certificates", url: "/dashboard/Manager/certificates", icon: Award, roles: ['program_manager'], countKey: 'certificates' },
    { title: "Archive", url: "/dashboard/Manager/archive", icon: Archive, roles: ['program_manager'], countKey: 'archived' },
    // Facilitator
    { title: "My Programs", url: "/dashboard/Facilitator/fac-programs", icon: BookOpen, roles: ['facilitator'] },
    { title: "Attendance Tracking", url: "/dashboard/Facilitator/Fac-attendance", icon: Calendar, roles: ['facilitator'] },
<<<<<<< HEAD
    { title: "Course Management", url: "/dashboard/Facilitator/courses", icon: BookText, roles: ['facilitator'] },
    { title: "Assignment Management", url: "/dashboard/Facilitator/assignments", icon: NotebookPen, roles: ['facilitator'] },
=======
    { title: "Curriculum Upload", url: "/facilitator/curriculum", icon: Upload, roles: ['facilitator'] },
>>>>>>> ad8e622e
    { title: "Project Reviews", url: "/dashboard/Facilitator/fac-reviews", icon: ClipboardCheck, roles: ['facilitator'] },
    { title: "Weekly Roadmap", url: "/dashboard/Facilitator/fac-roadmap", icon: Calendar, roles: ['facilitator'] },
    // Trainee
    { title: "My Learning", url: "/dashboard/Trainee/my-learning", icon: GraduationCap, roles: ['trainee'] },
    { title: "Submit Projects", url: "/dashboard/Trainee/submit-projects", icon: FileText, roles: ['trainee'] },
    { title: "Attendance", url: "/dashboard/Trainee/Trattendance", icon: Calendar, roles: ['trainee'] },
    { title: "My Attendance History", url: "/dashboard/Trainee/my-attendance-history", icon: Calendar, roles: ['trainee'] },
    { title: "My Progress", url: "/dashboard/Trainee/my-progress", icon: TrendingUp, roles: ['trainee'] },
    { title: "Learning Resources", url: "/dashboard/Trainee/resources", icon: FolderOpen, roles: ['trainee'] },
    { title: "Program Roadmap", url: "/dashboard/Trainee/roadmap", icon: CalendarCheck, roles: ['trainee'] },
    // IT Support
    { title: "Support Tickets", url: "/dashboard/It-support/support-tickets", icon: MessageSquare, roles: ['it_support'] },
    { title: "Maintenance", url: "/dashboard/It-support/maintenance", icon: Wrench, roles: ['it_support'] },

    //Submit Ticket
     { title: "submit-tickets", url: "/dashboard/submit-tickets", icon: MessageSquare, roles: ['super_admin', 'program_manager', 'facilitator', 'trainee']},

    // Shared
   
];

interface Notification {
  id: number;
  message: string;
  time: string;
  unread: boolean;
}

export function AppSidebar() {
  const pathname = usePathname();
  const { user, role, logout, isAuthenticated } = useAuth();
  const { isCollapsed, toggleSidebar, isMobile, isMobileMenuOpen, closeMobileMenu } = useSidebar();
  const { counts } = useCounts();
  const { theme, setTheme } = useTheme();

  // Debug logging
  console.log('Sidebar: Current counts:', counts);
  console.log('Sidebar: User:', user);
  console.log('Sidebar: Role:', role);
  console.log('Sidebar: IsAuthenticated:', isAuthenticated);

  const [showProfile, setShowProfile] = useState(false);
  const [showNotifications, setShowNotifications] = useState(false);
  const [showSettings, setShowSettings] = useState(false);

  const notifications: Notification[] = [
    { id: 1, message: "New trainee application received.", time: "2 mins ago", unread: true },
    { id: 2, message: "Project submitted by John Doe.", time: "15 mins ago", unread: true },
    { id: 3, message: "Program 'Data Analytics' approved.", time: "1 hour ago", unread: false },
  ];
  const unreadCount = notifications.filter(n => n.unread).length;

  const filteredMenuItems = menuItems.filter(item =>
    role ? item.roles?.includes(role) : false
  );

  const sidebarWidth = isCollapsed ? '80px' : '280px';

  // Don't render sidebar if not authenticated
  if (!isAuthenticated) {
    return null;
  }

  return (
    <>
      {isMobile && isMobileMenuOpen && (
        <div
          className="fixed inset-0 bg-black bg-opacity-50 z-[999]"
          onClick={closeMobileMenu}
        />
      )}

      <div
        className={`
          fixed left-0 top-0 h-screen flex flex-col z-[1000] bg-card border-r transition-all duration-300 ease-in-out
          ${isMobile ? (isMobileMenuOpen ? 'translate-x-0' : '-translate-x-full') : ''}
        `}
        style={{ width: isMobile ? '280px' : sidebarWidth }}
      >
        <div className="p-4 border-b">
          <div className="flex items-center justify-between">
            <div className="flex items-center gap-3">
              <div className="w-10 h-10 bg-[#1f497d] text-white rounded-lg flex items-center justify-center flex-shrink-0">
                <GraduationCap size={20} />
              </div>
              {!isCollapsed && (
                <div className="flex flex-col">
                  <span className="text-lg font-bold leading-tight text-foreground">
                    kLab PMS
                  </span>
                  <span className="text-xs leading-tight text-muted-foreground">
                    {role ? role : 'Guest'}
                  </span>
                </div>
              )}
            </div>
            {!isMobile && (
              <button
                onClick={toggleSidebar}
                className="p-2 rounded-lg text-muted-foreground hover:bg-muted"
              >
                {isCollapsed ? <ChevronRight size={16} /> : <ChevronLeft size={16} />}
              </button>
            )}
          </div>
        </div>

        <nav className="flex-1 p-2 overflow-y-auto">
          {filteredMenuItems.map((item) => {
            const IconComponent = item.icon;
            const isActive = pathname === item.url;
            return (
              <Link
                key={item.title}
                href={item.url}
                className={`
                  w-full flex items-center gap-3 px-3 py-2.5 my-1 rounded-lg transition-colors text-sm font-medium
                  ${isActive
                    ? 'bg-[#1f497d] text-white'
                    : 'text-muted-foreground hover:bg-muted hover:text-foreground'
                  }
                  ${isCollapsed ? 'justify-center' : ''}
                `}
                title={isCollapsed ? item.title : undefined}
                onClick={() => isMobile && closeMobileMenu()}
              >
                <IconComponent className="flex-shrink-0" size={18} />
                {!isCollapsed && (
                  <>
                    <span className="flex-1 whitespace-nowrap">{item.title}</span>
                    {item.countKey && counts[item.countKey as keyof typeof counts] > 0 && (
                      <span className={`px-2 py-0.5 rounded-full text-xs font-semibold
                        ${isActive ? 'bg-white/20' : 'bg-muted-foreground/20'}`
                      }>
                        {counts[item.countKey as keyof typeof counts]}
                      </span>
                    )}
                  </>
                )}
              </Link>
            );
          })}
        </nav>

        {/* Theme Toggle Section */}
        <div className="p-4 border-t">
          <button 
            onClick={() => setTheme(theme === 'dark' ? 'light' : 'dark')} 
            className={`w-full flex items-center gap-3 px-4 py-3 rounded-lg text-sm font-medium hover:bg-muted ${isCollapsed && !isMobile ? 'justify-center' : ''}`}
          >
            {theme === 'dark' ? <Sun size={18} /> : <Moon size={18} />}
            {(!isCollapsed || isMobile) && <span>{theme === 'dark' ? "Light Mode" : "Dark Mode"}</span>}
          </button>
        </div>
      </div>

      <div className="fixed bottom-8 right-8 z-[1001] flex flex-col gap-4">
        <div className="relative">
          <button 
            className="w-14 h-14 bg-[#1f497d] text-white rounded-full shadow-lg flex items-center justify-center hover:scale-110 transition-transform"
            onClick={() => setShowNotifications(!showNotifications)}
          >
            <Bell size={20} />
            {unreadCount > 0 && (
              <span className="absolute -top-1 -right-1 bg-red-500 text-white text-xs font-bold w-5 h-5 rounded-full flex items-center justify-center">
                {unreadCount}
              </span>
            )}
          </button>
          {showNotifications && (
            <div className="absolute bottom-16 right-0 w-80 bg-card border rounded-lg shadow-2xl z-20">
              <div className="p-4 border-b"><h3 className="font-semibold text-foreground">Notifications</h3></div>
              <div className="max-h-80 overflow-y-auto">
                {notifications.map(n => (
                  <div key={n.id} className={`p-4 border-b ${n.unread ? 'bg-blue-50' : ''}`}>
                    <p className="text-sm font-medium">{n.message}</p>
                    <p className="text-xs text-muted-foreground mt-1">{n.time}</p>
                  </div>
                ))}
              </div>
            </div>
          )}
        </div>

        <div className="relative">
          <button 
            className="w-14 h-14 bg-[#1f497d] text-white rounded-full shadow-lg flex items-center justify-center hover:scale-110 transition-transform"
            onClick={() => setShowSettings(!showSettings)}
          >
            <Settings size={20} />
          </button>
          {showSettings && (
            <div className="absolute bottom-16 right-0 w-60 bg-card border rounded-lg shadow-2xl z-20 py-2">
              <Link href="/dashboard/settings" className="block px-4 py-2 text-sm text-foreground hover:bg-muted">Account Settings</Link>
            </div>
          )}
        </div>

        <div className="relative">
          <button 
            className="w-14 h-14 bg-[#1f497d] text-white rounded-full shadow-lg flex items-center justify-center hover:scale-110 transition-transform"
            onClick={() => setShowProfile(!showProfile)}
          >
            <User size={20} />
          </button>
          {showProfile && (
            <div className="absolute bottom-16 right-0 w-60 bg-card border rounded-lg shadow-2xl z-20 py-2">
              <div className="px-4 py-3 border-b">
                <p className="text-sm font-semibold truncate">{user?.name}</p>
                <p className="text-xs text-muted-foreground truncate">{user?.email}</p>
              </div>
              <Link href="/dashboard/profile" className="block px-4 py-2 text-sm text-foreground hover:bg-muted">
                Profile
              </Link>
              <button onClick={logout} className="w-full text-left px-4 py-2 text-sm text-red-600 hover:bg-red-50">
                Logout
              </button>
            </div>
          )}
        </div>
      </div>
    </>
  );
}<|MERGE_RESOLUTION|>--- conflicted
+++ resolved
@@ -38,12 +38,7 @@
     // Facilitator
     { title: "My Programs", url: "/dashboard/Facilitator/fac-programs", icon: BookOpen, roles: ['facilitator'] },
     { title: "Attendance Tracking", url: "/dashboard/Facilitator/Fac-attendance", icon: Calendar, roles: ['facilitator'] },
-<<<<<<< HEAD
-    { title: "Course Management", url: "/dashboard/Facilitator/courses", icon: BookText, roles: ['facilitator'] },
-    { title: "Assignment Management", url: "/dashboard/Facilitator/assignments", icon: NotebookPen, roles: ['facilitator'] },
-=======
     { title: "Curriculum Upload", url: "/facilitator/curriculum", icon: Upload, roles: ['facilitator'] },
->>>>>>> ad8e622e
     { title: "Project Reviews", url: "/dashboard/Facilitator/fac-reviews", icon: ClipboardCheck, roles: ['facilitator'] },
     { title: "Weekly Roadmap", url: "/dashboard/Facilitator/fac-roadmap", icon: Calendar, roles: ['facilitator'] },
     // Trainee
