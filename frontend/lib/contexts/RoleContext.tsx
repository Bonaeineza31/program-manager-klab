--- conflicted
+++ resolved
@@ -36,12 +36,10 @@
         'Program Manager': 'program_manager',
         'Facilitator': 'facilitator',
         'Trainee': 'trainee',
-<<<<<<< HEAD
+
         'IT-Support': 'it_support',
         'it_support': 'it_support'
-=======
-        'ItSupport': 'it_support',
->>>>>>> 411ad90a
+
       };
       return roleMap[role] || role as UserRole;
   };
