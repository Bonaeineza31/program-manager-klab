--- conflicted
+++ resolved
@@ -37,11 +37,9 @@
         'Program Manager': 'program_manager',
         'Facilitator': 'facilitator',
         'Trainee': 'trainee',
-<<<<<<< HEAD
+
         'ItSupport': 'it_support'
-=======
-        'ItSupport': 'it_support',
->>>>>>> ec764678
+
 
       };
       return roleMap[role] || role as UserRole;
