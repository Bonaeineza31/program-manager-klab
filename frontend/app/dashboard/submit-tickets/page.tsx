--- conflicted
+++ resolved
@@ -159,15 +159,10 @@
     if (!token) return alert("You must be logged in");
 
     try {
-<<<<<<< HEAD
+
       const res = await fetch(`http://localhost:8000/api/v1/tickets/${id}`, {
         method: "DELETE",
-=======
-      const BASE_URL = process.env.REACT_APP_API_URL || "http://localhost:8000/api/v1";
-
-     const res = await fetch(`${BASE_URL}/tickets`, {
-        method: "POST",
->>>>>>> decdd2b9
+
         headers: {
           Authorization: `Bearer ${token}`,
         },
