<<<<<<< HEAD
"use client";

import { useEffect, useState } from "react";
import TicketStatsCard from "@/components/tickets/ticketStats";
import FilterBar from "@/components/tickets/filtersBar";
import TicketTabs from "@/components/tickets/ticketTabs";
import TicketCard from "@/components/tickets/ticketCards";
import ViewTicketModal from "@/components/tickets/viewTicketModal";
import { Ticket } from "@/types/index";

export default function SubmitTicketPage() {
  const [tickets, setTickets] = useState<Ticket[]>([]);
  const [loading, setLoading] = useState(true);
  const [selectedTicket, setSelectedTicket] = useState<Ticket | null>(null);
  const [searchTerm, setSearchTerm] = useState("");
  const [statusFilter, setStatusFilter] = useState("all");
  const [priorityFilter, setPriorityFilter] = useState("all");
  const [categoryFilter, setCategoryFilter] = useState("all");
  const [activeTab, setActiveTab] = useState("open");

  // For modal inputs
  const [newComment, setNewComment] = useState("");
  const [resolutionText, setResolutionText] = useState("");

  useEffect(() => {
    async function fetchTickets() {
      try {
        const res = await fetch("http://localhost:8000/api/v1/tickets");
        const data = await res.json();
        const cleanedTickets = (data.tickets || []).map((t: Ticket) => ({
  ...t,
  title: t.title || "",
  description: t.description || "",
  priority: t.priority || "unknown",
  category: t.category || "unknown",
  status: t.status || "unknown",
}));

      setTickets(cleanedTickets);
         console.log("Fetched tickets:", data.tickets);
        
      } catch (error) {
        console.error("Failed to fetch tickets:", error);
      } finally {
        setLoading(false);
      }
=======
// app/dashboard/It-support/support-tickets/page.tsx
"use client"

import { useState } from "react"
import {
  Plus,
  Search,
  Filter,
  Edit,
  Trash2,
  Eye,
  Users, // Used for 'Assigned To'
  CheckCircle,
  Clock,
  AlertTriangle,
  Award, // Not used here, but in original context
  Send, // For 'Reply'
  XCircle,
  Calendar, // For 'Created' date
  BookOpen, // Not used here
  UserPlus, // Not used here
  Settings, // Not used here
  MessageSquare, // For ticket icon
  Tag, // For category filter
  User, // For 'Created By'
  Server, // For Hardware category
  Monitor, // For Software category
  Wrench, // For Network category
  Loader2 // Added Loader2
} from "lucide-react"
import { Button } from "@/components/ui/button"
import { Input } from "@/components/ui/input"
import { Card, CardContent, CardDescription, CardHeader, CardTitle } from "@/components/ui/card"
import { Badge } from "@/components/ui/badge"
import { Select, SelectContent, SelectItem, SelectTrigger, SelectValue } from "@/components/ui/select"
import { Dialog, DialogContent, DialogDescription, DialogFooter, DialogHeader, DialogTitle, DialogTrigger } from "@/components/ui/dialog"
import { Tabs, TabsContent, TabsList, TabsTrigger } from "@/components/ui/tabs"
import { Label } from "@/components/ui/label"
import { Textarea } from "@/components/ui/textarea"
import { toast } from "sonner" // Import toast

import { useAuth } from "@/lib/contexts/RoleContext" // Import useAuth for role check

// Interface for mock Ticket data
interface Ticket {
  id: number
  title: string
  description: string
  category: string
  priority: string
  status: string
  assignedTo: string
  createdBy: string
  createdAt: string
  updatedAt: string
  dueDate?: string
  resolution?: string
  comments: Array<{
    id: number
    author: string
    message: string
    timestamp: string
  }>
}

export default function SupportTicketsPage() {
  const { user, role, loading: authLoading } = useAuth(); // Get user and role from context

  const [searchTerm, setSearchTerm] = useState("")
  const [filterStatus, setFilterStatus] = useState("all")
  const [filterPriority, setFilterPriority] = useState("all")
  const [filterCategory, setFilterCategory] = useState("all")
  const [showCreateModal, setShowCreateModal] = useState(false)
  const [showEditModal, setShowEditModal] = useState(false) // For editing mock tickets
  const [showViewModal, setShowViewModal] = useState(false)
  const [selectedTicket, setSelectedTicket] = useState<Ticket | null>(null)
  const [activeTab, setActiveTab] = useState("open")

  // Mock tickets data (managed locally as no backend integration for tickets)
  const [tickets, setTickets] = useState<Ticket[]>([
    {
      id: 1, title: "Printer not working in Lab 3", description: "The HP LaserJet printer in Lab 3 is showing an error message and not printing any documents. Students are unable to print their assignments.", category: "Hardware", priority: "high", status: "open", assignedTo: "John Smith", createdBy: "Alice Johnson", createdAt: "2024-01-20 10:30 AM", updatedAt: "2024-01-20 11:45 AM", dueDate: "2024-01-21", comments: [{ id: 1, author: "Alice Johnson", message: "The printer was working fine yesterday. This morning it started showing 'Paper Jam' error.", timestamp: "2024-01-20 10:30 AM", }, { id: 2, author: "John Smith", message: "I'll check the printer this afternoon. Please try using Lab 2 printer in the meantime.", timestamp: "2024-01-20 11:45 AM", }, ],
    },
    {
      id: 2, title: "Wi-Fi connection issues in Building A", description: "Students and staff are experiencing intermittent Wi-Fi connectivity issues in Building A. Connection drops frequently and speeds are very slow.", category: "Network", priority: "high", status: "in_progress", assignedTo: "Sarah Wilson", createdBy: "Mike Davis", createdAt: "2024-01-19 09:15 AM", updatedAt: "2024-01-20 02:30 PM", dueDate: "2024-01-22", comments: [{ id: 1, author: "Mike Davis", message: "The Wi-Fi has been unstable since yesterday morning. Multiple users reporting the same issue.", timestamp: "2024-01-19 09:15 AM", }, { id: 2, author: "Sarah Wilson", message: "Investigating the issue. It appears to be related to the access point configuration.", timestamp: "2024-01-20 02:30 PM", }, ],
    },
    {
      id: 3, title: "Email login problems", description: "Several users are unable to log into their email accounts. Getting 'Invalid credentials' error even with correct passwords.", category: "Software", priority: "medium", status: "resolved", assignedTo: "David Brown", createdBy: "Emma Thompson", createdAt: "2024-01-18 11:20 AM", updatedAt: "2024-01-19 03:45 PM", resolution: "Password policy was updated. Users needed to reset their passwords.", comments: [{ id: 1, author: "Emma Thompson", message: "I can't access my email account. The password I'm using is definitely correct.", timestamp: "2024-01-18 11:20 AM", }, { id: 2, author: "David Brown", message: "This is affecting multiple users. Investigating the authentication system.", timestamp: "2024-01-18 02:15 PM", }, { id: 3, author: "David Brown", message: "Issue resolved. Password policy was updated yesterday. Please reset your password.", timestamp: "2024-01-19 03:45 PM", }, ],
    },
    {
      id: 4, title: "Projector bulb replacement needed", description: "The projector in Conference Room 2 has a dim display and needs bulb replacement.", category: "Hardware", priority: "low", status: "open", assignedTo: "Unassigned", createdBy: "Lisa Chen", createdAt: "2024-01-20 08:45 AM", updatedAt: "2024-01-20 08:45 AM", dueDate: "2024-01-25", comments: [{ id: 1, author: "Lisa Chen", message: "The projector display is very dim and hard to see. Probably needs a new bulb.", timestamp: "2024-01-20 08:45 AM", }, ],
    },
    {
      id: 5, title: "Software installation request", description: "Need Adobe Creative Suite installed on 5 computers in the Design Lab.", category: "Software", priority: "medium", status: "in_progress", assignedTo: "John Smith", createdBy: "Professor Rodriguez", createdAt: "2024-01-17 03:30 PM", updatedAt: "2024-01-20 10:15 AM", dueDate: "2024-01-24", comments: [{ id: 1, author: "Professor Rodriguez", message: "The design students need Adobe Creative Suite for their projects. Can this be installed by next week?", timestamp: "2024-01-17 03:30 PM", }, { id: 2, author: "John Smith", message: "I'll start the installation process tomorrow. Should be completed by Friday.", timestamp: "2024-01-20 10:15 AM", }, ],
    },
  ]);

  // Form state for creating/editing tickets
  const [newTicketData, setNewTicketData] = useState({
    title: "", description: "", category: "", priority: "", dueDate: "",
  });
  const [editTicketData, setEditTicketData] = useState<Ticket | null>(null);

  const [isProcessing, setIsProcessing] = useState(false); // For mock loading state of actions

  const filteredTickets = tickets.filter((ticket) => {
    const matchesSearch = searchTerm === '' || ticket.title.toLowerCase().includes(searchTerm.toLowerCase()) ||
                         ticket.description.toLowerCase().includes(searchTerm.toLowerCase())
    const matchesStatus = filterStatus === "all" || ticket.status === filterStatus
    const matchesPriority = filterPriority === "all" || ticket.priority === filterPriority
    const matchesCategory = filterCategory === "all" || ticket.category === filterCategory
    return matchesSearch && matchesStatus && matchesPriority && matchesCategory
  });

  // UI Helpers
  const getStatusBadge = (status: string) => {
    switch (status) {
      case "open": return <Badge className="bg-red-100 text-red-800 hover:bg-red-100">Open</Badge>
      case "in_progress": return <Badge className="bg-yellow-100 text-yellow-800 hover:bg-yellow-100">In Progress</Badge>
      case "resolved": return <Badge className="bg-green-100 text-green-800 hover:bg-green-100">Resolved</Badge>
      case "closed": return <Badge className="bg-gray-100 text-gray-800 hover:bg-gray-100">Closed</Badge>
      default: return <Badge variant="secondary">{status}</Badge>
>>>>>>> 6c39182b
    }

<<<<<<< HEAD
    fetchTickets();
  }, []);

  const filtered = tickets.filter((ticket) => {
    const matchSearch =
      ticket.title?.toLowerCase().includes(searchTerm.toLowerCase()) ||
      ticket.description?.toLowerCase().includes(searchTerm.toLowerCase());

    const matchStatus = statusFilter === "all" || ticket.status === statusFilter;
    const matchPriority = priorityFilter === "all" || ticket.priority === priorityFilter;
    const matchCategory = categoryFilter === "all" || ticket.category === categoryFilter;

    return matchSearch && matchStatus && matchPriority && matchCategory;
  });
=======
  const getPriorityBadge = (priority: string) => {
    switch (priority) {
      case "high": return <Badge className="bg-red-100 text-red-800 hover:bg-red-100">High</Badge>
      case "medium": return <Badge className="bg-yellow-100 text-yellow-800 hover:bg-yellow-100">Medium</Badge>
      case "low": return <Badge className="bg-green-100 text-green-800 hover:bg-green-100">Low</Badge>
      default: return <Badge variant="secondary">{priority}</Badge>
    }
  }

  const getCategoryIcon = (category: string) => {
    switch (category) {
      case "Hardware": return <Server className="h-4 w-4" />
      case "Software": return <Monitor className="h-4 w-4" />
      case "Network": return <Wrench className="h-4 w-4" />
      default: return <Tag className="h-4 w-4" />
    }
  }

  // --- Mock Handlers ---
  const handleCreateTicket = () => {
    if (!newTicketData.title || !newTicketData.description || !newTicketData.category || !newTicketData.priority) {
      toast.error("Please fill all required fields to create a ticket.");
      return;
    }
    setIsProcessing(true);
    setTimeout(() => {
      const newTicket: Ticket = {
        id: tickets.length + 1,
        title: newTicketData.title,
        description: newTicketData.description,
        category: newTicketData.category,
        priority: newTicketData.priority,
        status: "open",
        assignedTo: "Unassigned", // Mock assignment
        createdBy: user?.name || "Guest User", // Use current user's name
        createdAt: new Date().toLocaleString(),
        updatedAt: new Date().toLocaleString(),
        dueDate: newTicketData.dueDate,
        comments: [],
      };
      setTickets(prev => [...prev, newTicket]);
      setNewTicketData({ title: "", description: "", category: "", priority: "", dueDate: "" }); // Reset form
      setShowCreateModal(false);
      setIsProcessing(false);
      toast.success("Ticket created successfully!");
    }, 1000); // Simulate API call
  };

  const handleEditTicket = (ticket: Ticket) => {
    setSelectedTicket(ticket);
    setEditTicketData({ ...ticket }); // Clone for editing
    setShowEditModal(true);
  };

  const handleUpdateTicket = () => {
    if (!editTicketData || !editTicketData.title || !editTicketData.description || !editTicketData.category || !editTicketData.priority) {
        toast.error("Please fill all required fields to update the ticket.");
        return;
    }
    setIsProcessing(true);
    setTimeout(() => {
        setTickets(prev => prev.map(t => t.id === editTicketData.id ? { ...editTicketData, updatedAt: new Date().toLocaleString() } : t));
        setShowEditModal(false);
        setIsProcessing(false);
        toast.success("Ticket updated successfully!");
    }, 1000);
  };

  const handleDeleteTicket = (id: number) => {
    if (confirm("Are you sure you want to delete this ticket? This action cannot be undone.")) {
      setIsProcessing(true);
      setTimeout(() => {
        setTickets(prev => prev.filter(t => t.id !== id));
        setIsProcessing(false);
        toast.success("Ticket deleted successfully.");
      }, 500); // Simulate API call
    }
  };

>>>>>>> 6c39182b

  const stats = {
    total: tickets.length,
<<<<<<< HEAD
    open: tickets.filter((t) => t.status === "open").length,
    inProgress: tickets.filter((t) => t.status === "in_progress").length,
    resolved: tickets.filter((t) => t.status === "resolved").length,
  };

  const handleAddComment = async () => {
    if (!newComment.trim() || !selectedTicket) return;

    try {
      const res = await fetch(`http://localhost:8000/api/v1/tickets/${selectedTicket._id}/comment`, {
        method: "POST",
        headers: {
          "Content-Type": "application/json",
          Authorization: `Bearer ${localStorage.getItem("token")}` || "",
        },
        body: JSON.stringify({ message: newComment.trim() }),
      });
=======
    open: tickets.filter(t => t.status === "open").length,
    inProgress: tickets.filter(t => t.status === "in_progress").length,
    resolved: tickets.filter(t => t.status === "resolved").length,
  }

  // Render nothing or a loading spinner if authentication is still loading
  if (authLoading) {
    return (
      <div className="flex justify-center items-center h-full min-h-[50vh]">
        <Loader2 className="h-8 w-8 animate-spin" />
      </div>
    );
  }

  // Access control: Only IT Support or Super Admin should see this page
  if (!user || (role !== 'it_support' && role !== 'super_admin')) {
    return (
        <Card>
            <CardHeader><CardTitle>Access Denied</CardTitle></CardHeader>
            <CardContent><p className="text-muted-foreground">You do not have permission to view this page.</p></CardContent>
        </Card>
    );
  }

  return (
    <div className="space-y-6">
      <div className="flex items-center justify-between">
        <div>
          <h1 className="text-3xl font-bold tracking-tight">Support Tickets</h1>
          <p className="text-muted-foreground">
            Manage and track support tickets and technical issues
          </p>
        </div>
        <Button onClick={() => setShowCreateModal(true)}>
          <Plus className="mr-2 h-4 w-4" />
          Create Ticket
        </Button>
      </div>
>>>>>>> 6c39182b

      if (!res.ok) throw new Error("Failed to add comment");

      const updatedTicket = await res.json();

<<<<<<< HEAD
      setSelectedTicket(updatedTicket);
      setTickets((prev) =>
        prev.map((t) => (t._id === updatedTicket._id ? updatedTicket : t))
      );
      setNewComment("");
    } catch (error) {
      console.error("Error adding comment:", error);
    }
  };

  const handleResolveTicket = async () => {
    if (!resolutionText.trim() || !selectedTicket) return;

    try {
      const res = await fetch(`http://localhost:8000/api/v1/tickets/${selectedTicket._id}/resolve`, {
        method: "PUT",
        headers: {
          "Content-Type": "application/json",
          Authorization: `Bearer ${localStorage.getItem("token")}` || "",
        },
        body: JSON.stringify({ resolution: resolutionText.trim() }),
      });

      if (!res.ok) throw new Error("Failed to resolve ticket");

      const updated = await res.json();
=======
      {/* Tickets List */}
      <Tabs defaultValue={activeTab} onValueChange={setActiveTab} className="space-y-4">
        <TabsList>
          <TabsTrigger value="open">Open ({ticketStats.open})</TabsTrigger>
          <TabsTrigger value="in_progress">In Progress ({ticketStats.inProgress})</TabsTrigger>
          <TabsTrigger value="resolved">Resolved ({ticketStats.resolved})</TabsTrigger>
          <TabsTrigger value="all">All ({ticketStats.total})</TabsTrigger>
        </TabsList>

        <TabsContent value={activeTab} className="space-y-4">
          <div className="grid gap-4">
            {filteredTickets.length === 0 ? (
                <Card>
                    <CardContent className="py-8 text-center text-muted-foreground">
                        <MessageSquare className="mx-auto h-12 w-12 mb-4" />
                        No support tickets found.
                    </CardContent>
                </Card>
            ) : (
                filteredTickets
                    .filter(ticket => activeTab === "all" || ticket.status === activeTab)
                    .map((ticket) => (
                        <Card key={ticket.id} className="relative">
                            <CardHeader>
                                <div className="flex items-center justify-between">
                                    <div className="flex items-center space-x-4">
                                        {getCategoryIcon(ticket.category)}
                                        <div>
                                            <CardTitle className="text-lg">{ticket.title}</CardTitle>
                                            <CardDescription>#{ticket.id} • {ticket.category}</CardDescription>
                                        </div>
                                    </div>
                                    <div className="flex items-center space-x-2">
                                        {getStatusBadge(ticket.status)}
                                        {getPriorityBadge(ticket.priority)}
                                    </div>
                                </div>
                            </CardHeader>
                            <CardContent>
                                <div className="space-y-4">
                                    <p className="text-sm text-muted-foreground">{ticket.description}</p>

                                    <div className="grid grid-cols-2 md:grid-cols-4 gap-4 text-sm">
                                        <div className="flex items-center space-x-2">
                                            <User className="h-4 w-4 text-muted-foreground" />
                                            <span>Created by: {ticket.createdBy}</span>
                                        </div>
                                        <div className="flex items-center space-x-2">
                                            <Users className="h-4 w-4 text-muted-foreground" />
                                            <span>Assigned to: {ticket.assignedTo}</span>
                                        </div>
                                        <div className="flex items-center space-x-2">
                                            <Calendar className="h-4 w-4 text-muted-foreground" />
                                            <span>Created: {new Date(ticket.createdAt).toLocaleDateString()}</span>
                                        </div>
                                        {ticket.dueDate && (
                                            <div className="flex items-center space-x-2">
                                                <Clock className="h-4 w-4 text-muted-foreground" />
                                                <span>Due: {new Date(ticket.dueDate).toLocaleDateString()}</span>
                                            </div>
                                        )}
                                    </div>

                                    <div className="flex space-x-2">
                                        <Button
                                            type="button"
                                            variant="outline"
                                            size="sm"
                                            onClick={() => {
                                                setSelectedTicket(ticket)
                                                setShowViewModal(true)
                                            }}
                                        >
                                            <Eye className="h-4 w-4 mr-2" />
                                            View Details
                                        </Button>
                                        <Button
                                            type="button"
                                            variant="outline"
                                            size="sm"
                                            onClick={() => handleEditTicket(ticket)}
                                        >
                                            <Edit className="h-4 w-4 mr-2" />
                                            Edit
                                        </Button>
                                        <Button type="button" variant="outline" size="sm">
                                            <Send className="h-4 w-4 mr-2" />
                                            Reply
                                        </Button>
                                        <Button
                                            type="button"
                                            variant="outline"
                                            size="sm"
                                            onClick={() => handleDeleteTicket(ticket.id)}
                                            disabled={isProcessing}
                                        >
                                            {isProcessing && selectedTicket?.id === ticket.id ? <Loader2 className="mr-2 h-4 w-4 animate-spin" /> : <Trash2 className="h-4 w-4" />}
                                        </Button>
                                    </div>
                                </div>
                            </CardContent>
                        </Card>
                    ))}
          </div>
        </TabsContent>
      </Tabs>

      {/* Create Ticket Modal */}
      <Dialog open={showCreateModal} onOpenChange={setShowCreateModal}>
        <DialogContent className="max-w-2xl">
          <DialogHeader>
            <DialogTitle>Create New Ticket</DialogTitle>
            <DialogDescription>
              Create a new support ticket for technical issues
            </DialogDescription>
          </DialogHeader>
          <div className="space-y-4">
            <div>
              <Label htmlFor="title">Title</Label>
              <Input id="title" placeholder="Brief description of the issue"
                     value={newTicketData.title}
                     onChange={(e) => setNewTicketData(p => ({ ...p, title: e.target.value }))}
              />
            </div>
            <div>
              <Label htmlFor="description">Description</Label>
              <Textarea
                id="description"
                placeholder="Detailed description of the problem..."
                rows={4}
                value={newTicketData.description}
                onChange={(e) => setNewTicketData(p => ({ ...p, description: e.target.value }))}
              />
            </div>
            <div className="grid grid-cols-2 gap-4">
              <div>
                <Label htmlFor="category">Category</Label>
                <Select value={newTicketData.category} onValueChange={(val) => setNewTicketData(p => ({ ...p, category: val }))}>
                  <SelectTrigger>
                    <SelectValue placeholder="Select category" />
                  </SelectTrigger>
                  <SelectContent>
                    <SelectItem value="Hardware">Hardware</SelectItem>
                    <SelectItem value="Software">Software</SelectItem>
                    <SelectItem value="Network">Network</SelectItem>
                  </SelectContent>
                </Select>
              </div>
              <div>
                <Label htmlFor="priority">Priority</Label>
                <Select value={newTicketData.priority} onValueChange={(val) => setNewTicketData(p => ({ ...p, priority: val }))}>
                  <SelectTrigger>
                    <SelectValue placeholder="Select priority" />
                  </SelectTrigger>
                  <SelectContent>
                    <SelectItem value="low">Low</SelectItem>
                    <SelectItem value="medium">Medium</SelectItem>
                    <SelectItem value="high">High</SelectItem>
                  </SelectContent>
                </Select>
              </div>
            </div>
            <div>
              <Label htmlFor="dueDate">Due Date (Optional)</Label>
              <Input id="dueDate" type="date"
                     value={newTicketData.dueDate}
                     onChange={(e) => setNewTicketData(p => ({ ...p, dueDate: e.target.value }))}
              />
            </div>
          </div>
          <DialogFooter>
            <Button type="button" variant="outline" onClick={() => setShowCreateModal(false)}>
              Cancel
            </Button>
            <Button type="submit" onClick={handleCreateTicket} disabled={isProcessing}>
                {isProcessing ? <Loader2 className="mr-2 h-4 w-4 animate-spin" /> : "Create Ticket"}
            </Button>
          </DialogFooter>
        </DialogContent>
      </Dialog>

      {/* Edit Ticket Modal */}
        <Dialog open={showEditModal} onOpenChange={setShowEditModal}>
        <DialogContent className="max-w-2xl">
          <DialogHeader>
            <DialogTitle>Edit Ticket</DialogTitle>
            <DialogDescription>
              Update ticket details here.
            </DialogDescription>
          </DialogHeader>
          {editTicketData && (
            <div className="space-y-4">
              <div>
                <Label htmlFor="edit-title">Title</Label>
                <Input id="edit-title" placeholder="Brief description of the issue"
                       value={editTicketData.title}
                       onChange={(e) => setEditTicketData(p => ({ ...p, title: e.target.value }))}
                />
              </div>
              <div>
                <Label htmlFor="edit-description">Description</Label>
                <Textarea
                  id="edit-description"
                  placeholder="Detailed description of the problem..."
                  rows={4}
                  value={editTicketData.description}
                  onChange={(e) => setEditTicketData(p => ({ ...p, description: e.target.value }))}
                />
              </div>
              <div className="grid grid-cols-2 gap-4">
                <div>
                  <Label htmlFor="edit-category">Category</Label>
                  <Select value={editTicketData.category} onValueChange={(val) => setEditTicketData(p => ({ ...p, category: val }))}>
                    <SelectTrigger>
                      <SelectValue placeholder="Select category" />
                    </SelectTrigger>
                    <SelectContent>
                      <SelectItem value="Hardware">Hardware</SelectItem>
                      <SelectItem value="Software">Software</SelectItem>
                      <SelectItem value="Network">Network</SelectItem>
                    </SelectContent>
                  </Select>
                </div>
                <div>
                  <Label htmlFor="edit-priority">Priority</Label>
                  <Select value={editTicketData.priority} onValueChange={(val) => setEditTicketData(p => ({ ...p, priority: val }))}>
                    <SelectTrigger>
                      <SelectValue placeholder="Select priority" />
                    </SelectTrigger>
                    <SelectContent>
                      <SelectItem value="low">Low</SelectItem>
                      <SelectItem value="medium">Medium</SelectItem>
                      <SelectItem value="high">High</SelectItem>
                    </SelectContent>
                  </Select>
                </div>
              </div>
              <div>
                <Label htmlFor="edit-status">Status</Label>
                <Select value={editTicketData.status} onValueChange={(val) => setEditTicketData(p => ({ ...p, status: val }))}>
                  <SelectTrigger>
                    <SelectValue placeholder="Select status" />
                  </SelectTrigger>
                  <SelectContent>
                    <SelectItem value="open">Open</SelectItem>
                    <SelectItem value="in_progress">In Progress</SelectItem>
                    <SelectItem value="resolved">Resolved</SelectItem>
                    <SelectItem value="closed">Closed</SelectItem>
                  </SelectContent>
                </Select>
              </div>
                <div>
                    <Label htmlFor="edit-dueDate">Due Date (Optional)</Label>
                    <Input id="edit-dueDate" type="date"
                           value={editTicketData.dueDate || ""}
                           onChange={(e) => setEditTicketData(p => ({ ...p, dueDate: e.target.value }))}
                    />
                </div>
            </div>
            <DialogFooter>
              <Button type="button" variant="outline" onClick={() => setShowEditModal(false)}>
                Cancel
              </Button>
              <Button type="submit" onClick={handleUpdateTicket} disabled={isProcessing}>
                {isProcessing ? <Loader2 className="mr-2 h-4 w-4 animate-spin" /> : "Update Ticket"}
              </Button>
            </DialogFooter>
          )}
        </DialogContent>
      </Dialog>


      {/* View Ticket Modal */}
      <Dialog open={showViewModal} onOpenChange={setShowViewModal}>
        <DialogContent className="max-w-4xl max-h-[80vh] overflow-y-auto">
          <DialogHeader>
            <DialogTitle>{selectedTicket?.title}</DialogTitle>
            <DialogDescription>
              Ticket #{selectedTicket?.id} • {selectedTicket?.category}
            </DialogDescription>
          </DialogHeader>
          {selectedTicket && (
            <div className="space-y-6">
              <div className="grid grid-cols-2 gap-4">
                <div>
                  <Label>Status</Label>
                  <div className="mt-1">{getStatusBadge(selectedTicket.status)}</div>
                </div>
                <div>
                  <Label>Priority</Label>
                  <div className="mt-1">{getPriorityBadge(selectedTicket.priority)}</div>
                </div>
                <div>
                  <Label>Created By</Label>
                  <p className="text-sm mt-1">{selectedTicket.createdBy}</p>
                </div>
                <div>
                  <Label>Assigned To</Label>
                  <p className="text-sm mt-1">{selectedTicket.assignedTo}</p>
                </div>
                <div>
                  <Label>Created</Label>
                  <p className="text-sm mt-1">{selectedTicket.createdAt}</p>
                </div>
                <div>
                  <Label>Last Updated</Label>
                  <p className="text-sm mt-1">{selectedTicket.updatedAt}</p>
                </div>
              </div>
>>>>>>> 6c39182b

      setSelectedTicket(updated);
      setTickets((prev) =>
        prev.map((t) => (t._id === updated._id ? updated : t))
      );
      setResolutionText("");
    } catch (error) {
      console.error("Resolve error:", error);
    }
  };

  if (loading) return <p>Loading tickets...</p>;

<<<<<<< HEAD
  return (
    <div className="space-y-6">
      <h1 className="text-3xl font-bold tracking-tight">Submit Ticket</h1>

      <TicketStatsCard stats={stats} />

      <FilterBar
        searchTerm={searchTerm}
        onSearchChange={setSearchTerm}
        filterStatus={statusFilter}
        onStatusChange={setStatusFilter}
        filterPriority={priorityFilter}
        onPriorityChange={setPriorityFilter}
        filterCategory={categoryFilter}
        onCategoryChange={setCategoryFilter}
      />

      <TicketTabs activeTab={activeTab} setActiveTab={setActiveTab} ticketStats={stats}>
        {filtered
          .filter((t) => activeTab === "all" || t.status === activeTab)
          .map((ticket) => (
            <TicketCard key={ticket._id} ticket={ticket} onView={() => setSelectedTicket(ticket)} />
          ))}
      </TicketTabs>

      {selectedTicket && (
        <ViewTicketModal
          open={!!selectedTicket}
          ticket={selectedTicket}
          onClose={() => setSelectedTicket(null)}
          newComment={newComment}
          onCommentChange={setNewComment}
          onCommentSubmit={handleAddComment}
          resolutionText={resolutionText}
          onResolutionChange={setResolutionText}
          onResolve={handleResolveTicket}
        />
      )}
    </div>
  );

=======
              <div>
                <Label>Comments ({selectedTicket.comments.length})</Label>
                <div className="space-y-3 mt-2">
                  {selectedTicket.comments.map((comment) => (
                    <div key={comment.id} className="bg-gray-50 p-3 rounded-lg">
                      <div className="flex items-center justify-between mb-2">
                        <span className="text-sm font-medium">{comment.author}</span>
                        <span className="text-xs text-muted-foreground">{comment.timestamp}</span>
                      </div>
                      <p className="text-sm">{comment.message}</p>
                    </div>
                  ))}
                </div>
              </div>
            </div>
          )}
          <DialogFooter>
            <Button type="button" onClick={() => setShowViewModal(false)}>Close</Button>
          </DialogFooter>
        </DialogContent>
      </Dialog>
    </div>
  )
>>>>>>> 6c39182b
}<|MERGE_RESOLUTION|>--- conflicted
+++ resolved
@@ -1,754 +1,186 @@
-<<<<<<< HEAD
 "use client";
 
-import { useEffect, useState } from "react";
-import TicketStatsCard from "@/components/tickets/ticketStats";
-import FilterBar from "@/components/tickets/filtersBar";
-import TicketTabs from "@/components/tickets/ticketTabs";
-import TicketCard from "@/components/tickets/ticketCards";
-import ViewTicketModal from "@/components/tickets/viewTicketModal";
-import { Ticket } from "@/types/index";
+import { useState } from "react";
+import { Paperclip, Send, Loader2 } from "lucide-react";
+import { toast, ToastContainer } from "react-toastify";
+import "react-toastify/dist/ReactToastify.css";
 
-export default function SubmitTicketPage() {
-  const [tickets, setTickets] = useState<Ticket[]>([]);
-  const [loading, setLoading] = useState(true);
-  const [selectedTicket, setSelectedTicket] = useState<Ticket | null>(null);
-  const [searchTerm, setSearchTerm] = useState("");
-  const [statusFilter, setStatusFilter] = useState("all");
-  const [priorityFilter, setPriorityFilter] = useState("all");
-  const [categoryFilter, setCategoryFilter] = useState("all");
-  const [activeTab, setActiveTab] = useState("open");
-
-  // For modal inputs
-  const [newComment, setNewComment] = useState("");
-  const [resolutionText, setResolutionText] = useState("");
-
-  useEffect(() => {
-    async function fetchTickets() {
-      try {
-        const res = await fetch("http://localhost:8000/api/v1/tickets");
-        const data = await res.json();
-        const cleanedTickets = (data.tickets || []).map((t: Ticket) => ({
-  ...t,
-  title: t.title || "",
-  description: t.description || "",
-  priority: t.priority || "unknown",
-  category: t.category || "unknown",
-  status: t.status || "unknown",
-}));
-
-      setTickets(cleanedTickets);
-         console.log("Fetched tickets:", data.tickets);
-        
-      } catch (error) {
-        console.error("Failed to fetch tickets:", error);
-      } finally {
-        setLoading(false);
-      }
-=======
-// app/dashboard/It-support/support-tickets/page.tsx
-"use client"
-
-import { useState } from "react"
-import {
-  Plus,
-  Search,
-  Filter,
-  Edit,
-  Trash2,
-  Eye,
-  Users, // Used for 'Assigned To'
-  CheckCircle,
-  Clock,
-  AlertTriangle,
-  Award, // Not used here, but in original context
-  Send, // For 'Reply'
-  XCircle,
-  Calendar, // For 'Created' date
-  BookOpen, // Not used here
-  UserPlus, // Not used here
-  Settings, // Not used here
-  MessageSquare, // For ticket icon
-  Tag, // For category filter
-  User, // For 'Created By'
-  Server, // For Hardware category
-  Monitor, // For Software category
-  Wrench, // For Network category
-  Loader2 // Added Loader2
-} from "lucide-react"
-import { Button } from "@/components/ui/button"
-import { Input } from "@/components/ui/input"
-import { Card, CardContent, CardDescription, CardHeader, CardTitle } from "@/components/ui/card"
-import { Badge } from "@/components/ui/badge"
-import { Select, SelectContent, SelectItem, SelectTrigger, SelectValue } from "@/components/ui/select"
-import { Dialog, DialogContent, DialogDescription, DialogFooter, DialogHeader, DialogTitle, DialogTrigger } from "@/components/ui/dialog"
-import { Tabs, TabsContent, TabsList, TabsTrigger } from "@/components/ui/tabs"
-import { Label } from "@/components/ui/label"
-import { Textarea } from "@/components/ui/textarea"
-import { toast } from "sonner" // Import toast
-
-import { useAuth } from "@/lib/contexts/RoleContext" // Import useAuth for role check
-
-// Interface for mock Ticket data
-interface Ticket {
-  id: number
-  title: string
-  description: string
-  category: string
-  priority: string
-  status: string
-  assignedTo: string
-  createdBy: string
-  createdAt: string
-  updatedAt: string
-  dueDate?: string
-  resolution?: string
-  comments: Array<{
-    id: number
-    author: string
-    message: string
-    timestamp: string
-  }>
-}
-
-export default function SupportTicketsPage() {
-  const { user, role, loading: authLoading } = useAuth(); // Get user and role from context
-
-  const [searchTerm, setSearchTerm] = useState("")
-  const [filterStatus, setFilterStatus] = useState("all")
-  const [filterPriority, setFilterPriority] = useState("all")
-  const [filterCategory, setFilterCategory] = useState("all")
-  const [showCreateModal, setShowCreateModal] = useState(false)
-  const [showEditModal, setShowEditModal] = useState(false) // For editing mock tickets
-  const [showViewModal, setShowViewModal] = useState(false)
-  const [selectedTicket, setSelectedTicket] = useState<Ticket | null>(null)
-  const [activeTab, setActiveTab] = useState("open")
-
-  // Mock tickets data (managed locally as no backend integration for tickets)
-  const [tickets, setTickets] = useState<Ticket[]>([
-    {
-      id: 1, title: "Printer not working in Lab 3", description: "The HP LaserJet printer in Lab 3 is showing an error message and not printing any documents. Students are unable to print their assignments.", category: "Hardware", priority: "high", status: "open", assignedTo: "John Smith", createdBy: "Alice Johnson", createdAt: "2024-01-20 10:30 AM", updatedAt: "2024-01-20 11:45 AM", dueDate: "2024-01-21", comments: [{ id: 1, author: "Alice Johnson", message: "The printer was working fine yesterday. This morning it started showing 'Paper Jam' error.", timestamp: "2024-01-20 10:30 AM", }, { id: 2, author: "John Smith", message: "I'll check the printer this afternoon. Please try using Lab 2 printer in the meantime.", timestamp: "2024-01-20 11:45 AM", }, ],
-    },
-    {
-      id: 2, title: "Wi-Fi connection issues in Building A", description: "Students and staff are experiencing intermittent Wi-Fi connectivity issues in Building A. Connection drops frequently and speeds are very slow.", category: "Network", priority: "high", status: "in_progress", assignedTo: "Sarah Wilson", createdBy: "Mike Davis", createdAt: "2024-01-19 09:15 AM", updatedAt: "2024-01-20 02:30 PM", dueDate: "2024-01-22", comments: [{ id: 1, author: "Mike Davis", message: "The Wi-Fi has been unstable since yesterday morning. Multiple users reporting the same issue.", timestamp: "2024-01-19 09:15 AM", }, { id: 2, author: "Sarah Wilson", message: "Investigating the issue. It appears to be related to the access point configuration.", timestamp: "2024-01-20 02:30 PM", }, ],
-    },
-    {
-      id: 3, title: "Email login problems", description: "Several users are unable to log into their email accounts. Getting 'Invalid credentials' error even with correct passwords.", category: "Software", priority: "medium", status: "resolved", assignedTo: "David Brown", createdBy: "Emma Thompson", createdAt: "2024-01-18 11:20 AM", updatedAt: "2024-01-19 03:45 PM", resolution: "Password policy was updated. Users needed to reset their passwords.", comments: [{ id: 1, author: "Emma Thompson", message: "I can't access my email account. The password I'm using is definitely correct.", timestamp: "2024-01-18 11:20 AM", }, { id: 2, author: "David Brown", message: "This is affecting multiple users. Investigating the authentication system.", timestamp: "2024-01-18 02:15 PM", }, { id: 3, author: "David Brown", message: "Issue resolved. Password policy was updated yesterday. Please reset your password.", timestamp: "2024-01-19 03:45 PM", }, ],
-    },
-    {
-      id: 4, title: "Projector bulb replacement needed", description: "The projector in Conference Room 2 has a dim display and needs bulb replacement.", category: "Hardware", priority: "low", status: "open", assignedTo: "Unassigned", createdBy: "Lisa Chen", createdAt: "2024-01-20 08:45 AM", updatedAt: "2024-01-20 08:45 AM", dueDate: "2024-01-25", comments: [{ id: 1, author: "Lisa Chen", message: "The projector display is very dim and hard to see. Probably needs a new bulb.", timestamp: "2024-01-20 08:45 AM", }, ],
-    },
-    {
-      id: 5, title: "Software installation request", description: "Need Adobe Creative Suite installed on 5 computers in the Design Lab.", category: "Software", priority: "medium", status: "in_progress", assignedTo: "John Smith", createdBy: "Professor Rodriguez", createdAt: "2024-01-17 03:30 PM", updatedAt: "2024-01-20 10:15 AM", dueDate: "2024-01-24", comments: [{ id: 1, author: "Professor Rodriguez", message: "The design students need Adobe Creative Suite for their projects. Can this be installed by next week?", timestamp: "2024-01-17 03:30 PM", }, { id: 2, author: "John Smith", message: "I'll start the installation process tomorrow. Should be completed by Friday.", timestamp: "2024-01-20 10:15 AM", }, ],
-    },
-  ]);
-
-  // Form state for creating/editing tickets
-  const [newTicketData, setNewTicketData] = useState({
-    title: "", description: "", category: "", priority: "", dueDate: "",
-  });
-  const [editTicketData, setEditTicketData] = useState<Ticket | null>(null);
-
-  const [isProcessing, setIsProcessing] = useState(false); // For mock loading state of actions
-
-  const filteredTickets = tickets.filter((ticket) => {
-    const matchesSearch = searchTerm === '' || ticket.title.toLowerCase().includes(searchTerm.toLowerCase()) ||
-                         ticket.description.toLowerCase().includes(searchTerm.toLowerCase())
-    const matchesStatus = filterStatus === "all" || ticket.status === filterStatus
-    const matchesPriority = filterPriority === "all" || ticket.priority === filterPriority
-    const matchesCategory = filterCategory === "all" || ticket.category === filterCategory
-    return matchesSearch && matchesStatus && matchesPriority && matchesCategory
+export default function SubmitTicket() {
+  const [formData, setFormData] = useState({
+    subject: "",
+    category: "",
+    description: "",
+    priority: "Medium",
+    program: "",
+    file: null as File | null,
   });
 
-  // UI Helpers
-  const getStatusBadge = (status: string) => {
-    switch (status) {
-      case "open": return <Badge className="bg-red-100 text-red-800 hover:bg-red-100">Open</Badge>
-      case "in_progress": return <Badge className="bg-yellow-100 text-yellow-800 hover:bg-yellow-100">In Progress</Badge>
-      case "resolved": return <Badge className="bg-green-100 text-green-800 hover:bg-green-100">Resolved</Badge>
-      case "closed": return <Badge className="bg-gray-100 text-gray-800 hover:bg-gray-100">Closed</Badge>
-      default: return <Badge variant="secondary">{status}</Badge>
->>>>>>> 6c39182b
-    }
+  const [isSubmitting, setIsSubmitting] = useState(false);
 
-<<<<<<< HEAD
-    fetchTickets();
-  }, []);
-
-  const filtered = tickets.filter((ticket) => {
-    const matchSearch =
-      ticket.title?.toLowerCase().includes(searchTerm.toLowerCase()) ||
-      ticket.description?.toLowerCase().includes(searchTerm.toLowerCase());
-
-    const matchStatus = statusFilter === "all" || ticket.status === statusFilter;
-    const matchPriority = priorityFilter === "all" || ticket.priority === priorityFilter;
-    const matchCategory = categoryFilter === "all" || ticket.category === categoryFilter;
-
-    return matchSearch && matchStatus && matchPriority && matchCategory;
-  });
-=======
-  const getPriorityBadge = (priority: string) => {
-    switch (priority) {
-      case "high": return <Badge className="bg-red-100 text-red-800 hover:bg-red-100">High</Badge>
-      case "medium": return <Badge className="bg-yellow-100 text-yellow-800 hover:bg-yellow-100">Medium</Badge>
-      case "low": return <Badge className="bg-green-100 text-green-800 hover:bg-green-100">Low</Badge>
-      default: return <Badge variant="secondary">{priority}</Badge>
-    }
-  }
-
-  const getCategoryIcon = (category: string) => {
-    switch (category) {
-      case "Hardware": return <Server className="h-4 w-4" />
-      case "Software": return <Monitor className="h-4 w-4" />
-      case "Network": return <Wrench className="h-4 w-4" />
-      default: return <Tag className="h-4 w-4" />
-    }
-  }
-
-  // --- Mock Handlers ---
-  const handleCreateTicket = () => {
-    if (!newTicketData.title || !newTicketData.description || !newTicketData.category || !newTicketData.priority) {
-      toast.error("Please fill all required fields to create a ticket.");
-      return;
-    }
-    setIsProcessing(true);
-    setTimeout(() => {
-      const newTicket: Ticket = {
-        id: tickets.length + 1,
-        title: newTicketData.title,
-        description: newTicketData.description,
-        category: newTicketData.category,
-        priority: newTicketData.priority,
-        status: "open",
-        assignedTo: "Unassigned", // Mock assignment
-        createdBy: user?.name || "Guest User", // Use current user's name
-        createdAt: new Date().toLocaleString(),
-        updatedAt: new Date().toLocaleString(),
-        dueDate: newTicketData.dueDate,
-        comments: [],
-      };
-      setTickets(prev => [...prev, newTicket]);
-      setNewTicketData({ title: "", description: "", category: "", priority: "", dueDate: "" }); // Reset form
-      setShowCreateModal(false);
-      setIsProcessing(false);
-      toast.success("Ticket created successfully!");
-    }, 1000); // Simulate API call
+  const handleChange = (
+    e: React.ChangeEvent<
+      HTMLInputElement | HTMLTextAreaElement | HTMLSelectElement
+    >
+  ) => {
+    const { name, value } = e.target;
+    setFormData((prev) => ({ ...prev, [name]: value }));
   };
 
-  const handleEditTicket = (ticket: Ticket) => {
-    setSelectedTicket(ticket);
-    setEditTicketData({ ...ticket }); // Clone for editing
-    setShowEditModal(true);
+  const handleFileChange = (e: React.ChangeEvent<HTMLInputElement>) => {
+    setFormData((prev) => ({ ...prev, file: e.target.files?.[0] || null }));
   };
 
-  const handleUpdateTicket = () => {
-    if (!editTicketData || !editTicketData.title || !editTicketData.description || !editTicketData.category || !editTicketData.priority) {
-        toast.error("Please fill all required fields to update the ticket.");
-        return;
-    }
-    setIsProcessing(true);
-    setTimeout(() => {
-        setTickets(prev => prev.map(t => t.id === editTicketData.id ? { ...editTicketData, updatedAt: new Date().toLocaleString() } : t));
-        setShowEditModal(false);
-        setIsProcessing(false);
-        toast.success("Ticket updated successfully!");
-    }, 1000);
-  };
+  const handleSubmit = async (e: React.FormEvent) => {
+    e.preventDefault();
+    setIsSubmitting(true);
 
-  const handleDeleteTicket = (id: number) => {
-    if (confirm("Are you sure you want to delete this ticket? This action cannot be undone.")) {
-      setIsProcessing(true);
-      setTimeout(() => {
-        setTickets(prev => prev.filter(t => t.id !== id));
-        setIsProcessing(false);
-        toast.success("Ticket deleted successfully.");
-      }, 500); // Simulate API call
+    try {
+      const formPayload = new FormData();
+
+      formPayload.append("subject", formData.subject);
+      formPayload.append("category", formData.category);
+      formPayload.append("priority", formData.priority);
+      formPayload.append("description", formData.description);
+      if (formData.program) {
+        formPayload.append("program", formData.program);
+      }
+      if (formData.file) {
+        formPayload.append("file", formData.file);
+      }
+
+      const response = await fetch("http://localhost:8000/api/v1/tickets", {
+        method: "POST",
+        body: formPayload,
+      });
+
+      if (!response.ok) {
+        const errorData = await response.json();
+        throw new Error(errorData.message || "Failed to submit ticket");
+      }
+
+      await response.json();
+
+      toast.success("Ticket submitted successfully!");
+
+      setFormData({
+        subject: "",
+        category: "",
+        description: "",
+        priority: "Medium",
+        program: "",
+        file: null,
+      });
+    } catch (error: any) {
+      toast.error(Error submitting ticket: ${error.message});
+    } finally {
+      setIsSubmitting(false);
     }
   };
 
->>>>>>> 6c39182b
+  return (
+    <div className="max-w-3xl mx-auto p-6 rounded-2xl shadow-lg bg-white dark:bg-gray-900">
+      <h2 className="text-2xl font-semibold mb-4">Submit a Support Ticket</h2>
+      <form onSubmit={handleSubmit} className="space-y-4">
+        {/* Subject */}
+        <div>
+          <label className="block font-medium mb-1">Subject</label>
+          <input
+            type="text"
+            name="subject"
+            value={formData.subject}
+            onChange={handleChange}
+            required
+            className="w-full px-4 py-2 border rounded-lg focus:outline-none focus:ring-2 focus:ring-blue-500"
+          />
+        </div>
 
-  const stats = {
-    total: tickets.length,
-<<<<<<< HEAD
-    open: tickets.filter((t) => t.status === "open").length,
-    inProgress: tickets.filter((t) => t.status === "in_progress").length,
-    resolved: tickets.filter((t) => t.status === "resolved").length,
-  };
+        {/* Category & Priority */}
+        <div className="grid grid-cols-1 md:grid-cols-2 gap-4">
+          <div>
+            <label className="block font-medium mb-1">Category</label>
+            <select
+              name="category"
+              value={formData.category}
+              onChange={handleChange}
+              required
+              className="w-full px-4 py-2 border rounded-lg focus:outline-none focus:ring-2 focus:ring-blue-500"
+            >
+              <option value="">Select Category</option>
+              <option value="bug">Bug Report</option>
+              <option value="question">Question</option>
+              <option value="feature">Feature Request</option>
+              <option value="technical">Technical Issue</option>
+              <option value="other">Other</option>
+            </select>
+          </div>
 
-  const handleAddComment = async () => {
-    if (!newComment.trim() || !selectedTicket) return;
+          <div>
+            <label className="block font-medium mb-1">Priority</label>
+            <select
+              name="priority"
+              value={formData.priority}
+              onChange={handleChange}
+              className="w-full px-4 py-2 border rounded-lg focus:outline-none focus:ring-2 focus:ring-blue-500"
+            >
+              <option value="Low">Low</option>
+              <option value="Medium">Medium</option>
+              <option value="High">High</option>
+              <option value="Critical">Critical</option>
+            </select>
+          </div>
+        </div>
 
-    try {
-      const res = await fetch(`http://localhost:8000/api/v1/tickets/${selectedTicket._id}/comment`, {
-        method: "POST",
-        headers: {
-          "Content-Type": "application/json",
-          Authorization: `Bearer ${localStorage.getItem("token")}` || "",
-        },
-        body: JSON.stringify({ message: newComment.trim() }),
-      });
-=======
-    open: tickets.filter(t => t.status === "open").length,
-    inProgress: tickets.filter(t => t.status === "in_progress").length,
-    resolved: tickets.filter(t => t.status === "resolved").length,
-  }
+        {/* Related Program */}
+        <div>
+          <label className="block font-medium mb-1">Related Program (optional)</label>
+          <input
+            type="text"
+            name="program"
+            value={formData.program}
+            onChange={handleChange}
+            placeholder="e.g. UI/UX Design Bootcamp"
+            className="w-full px-4 py-2 border rounded-lg focus:outline-none focus:ring-2 focus:ring-blue-500"
+          />
+        </div>
 
-  // Render nothing or a loading spinner if authentication is still loading
-  if (authLoading) {
-    return (
-      <div className="flex justify-center items-center h-full min-h-[50vh]">
-        <Loader2 className="h-8 w-8 animate-spin" />
-      </div>
-    );
-  }
+        {/* Description */}
+        <div>
+          <label className="block font-medium mb-1">Description</label>
+          <textarea
+            name="description"
+            value={formData.description}
+            onChange={handleChange}
+            required
+            rows={5}
+            className="w-full px-4 py-2 border rounded-lg focus:outline-none focus:ring-2 focus:ring-blue-500"
+            placeholder="Please describe your issue or request in detail..."
+          />
+        </div>
 
-  // Access control: Only IT Support or Super Admin should see this page
-  if (!user || (role !== 'it_support' && role !== 'super_admin')) {
-    return (
-        <Card>
-            <CardHeader><CardTitle>Access Denied</CardTitle></CardHeader>
-            <CardContent><p className="text-muted-foreground">You do not have permission to view this page.</p></CardContent>
-        </Card>
-    );
-  }
+        {/* File Upload */}
+        <div className="flex items-center gap-3">
+          <label className="block font-medium">Attach File:</label>
+          <input
+            type="file"
+            onChange={handleFileChange}
+            className="file:mr-4 file:py-2 file:px-4 file:rounded-lg file:border-0 file:text-sm file:font-semibold file:bg-blue-50 file:text-blue-700 hover:file:bg-blue-100"
+          />
+          {formData.file && <span className="text-sm">{formData.file.name}</span>}
+        </div>
 
-  return (
-    <div className="space-y-6">
-      <div className="flex items-center justify-between">
-        <div>
-          <h1 className="text-3xl font-bold tracking-tight">Support Tickets</h1>
-          <p className="text-muted-foreground">
-            Manage and track support tickets and technical issues
-          </p>
-        </div>
-        <Button onClick={() => setShowCreateModal(true)}>
-          <Plus className="mr-2 h-4 w-4" />
-          Create Ticket
-        </Button>
-      </div>
->>>>>>> 6c39182b
+        {/* Submit Button */}
+        <button
+          type="submit"
+          disabled={isSubmitting}
+          className={`flex items-center gap-2 px-6 py-2 rounded-lg transition-all text-white 
+            ${isSubmitting ? "bg-gray-400 cursor-not-allowed" : "bg-[#1f497d] hover:bg-blue-700"}`}
+        >
+          {isSubmitting ? <Loader2 className="animate-spin" size={16} /> : <Send size={16} />}
+          Submit Ticket
+        </button>
+      </form>
 
-      if (!res.ok) throw new Error("Failed to add comment");
-
-      const updatedTicket = await res.json();
-
-<<<<<<< HEAD
-      setSelectedTicket(updatedTicket);
-      setTickets((prev) =>
-        prev.map((t) => (t._id === updatedTicket._id ? updatedTicket : t))
-      );
-      setNewComment("");
-    } catch (error) {
-      console.error("Error adding comment:", error);
-    }
-  };
-
-  const handleResolveTicket = async () => {
-    if (!resolutionText.trim() || !selectedTicket) return;
-
-    try {
-      const res = await fetch(`http://localhost:8000/api/v1/tickets/${selectedTicket._id}/resolve`, {
-        method: "PUT",
-        headers: {
-          "Content-Type": "application/json",
-          Authorization: `Bearer ${localStorage.getItem("token")}` || "",
-        },
-        body: JSON.stringify({ resolution: resolutionText.trim() }),
-      });
-
-      if (!res.ok) throw new Error("Failed to resolve ticket");
-
-      const updated = await res.json();
-=======
-      {/* Tickets List */}
-      <Tabs defaultValue={activeTab} onValueChange={setActiveTab} className="space-y-4">
-        <TabsList>
-          <TabsTrigger value="open">Open ({ticketStats.open})</TabsTrigger>
-          <TabsTrigger value="in_progress">In Progress ({ticketStats.inProgress})</TabsTrigger>
-          <TabsTrigger value="resolved">Resolved ({ticketStats.resolved})</TabsTrigger>
-          <TabsTrigger value="all">All ({ticketStats.total})</TabsTrigger>
-        </TabsList>
-
-        <TabsContent value={activeTab} className="space-y-4">
-          <div className="grid gap-4">
-            {filteredTickets.length === 0 ? (
-                <Card>
-                    <CardContent className="py-8 text-center text-muted-foreground">
-                        <MessageSquare className="mx-auto h-12 w-12 mb-4" />
-                        No support tickets found.
-                    </CardContent>
-                </Card>
-            ) : (
-                filteredTickets
-                    .filter(ticket => activeTab === "all" || ticket.status === activeTab)
-                    .map((ticket) => (
-                        <Card key={ticket.id} className="relative">
-                            <CardHeader>
-                                <div className="flex items-center justify-between">
-                                    <div className="flex items-center space-x-4">
-                                        {getCategoryIcon(ticket.category)}
-                                        <div>
-                                            <CardTitle className="text-lg">{ticket.title}</CardTitle>
-                                            <CardDescription>#{ticket.id} • {ticket.category}</CardDescription>
-                                        </div>
-                                    </div>
-                                    <div className="flex items-center space-x-2">
-                                        {getStatusBadge(ticket.status)}
-                                        {getPriorityBadge(ticket.priority)}
-                                    </div>
-                                </div>
-                            </CardHeader>
-                            <CardContent>
-                                <div className="space-y-4">
-                                    <p className="text-sm text-muted-foreground">{ticket.description}</p>
-
-                                    <div className="grid grid-cols-2 md:grid-cols-4 gap-4 text-sm">
-                                        <div className="flex items-center space-x-2">
-                                            <User className="h-4 w-4 text-muted-foreground" />
-                                            <span>Created by: {ticket.createdBy}</span>
-                                        </div>
-                                        <div className="flex items-center space-x-2">
-                                            <Users className="h-4 w-4 text-muted-foreground" />
-                                            <span>Assigned to: {ticket.assignedTo}</span>
-                                        </div>
-                                        <div className="flex items-center space-x-2">
-                                            <Calendar className="h-4 w-4 text-muted-foreground" />
-                                            <span>Created: {new Date(ticket.createdAt).toLocaleDateString()}</span>
-                                        </div>
-                                        {ticket.dueDate && (
-                                            <div className="flex items-center space-x-2">
-                                                <Clock className="h-4 w-4 text-muted-foreground" />
-                                                <span>Due: {new Date(ticket.dueDate).toLocaleDateString()}</span>
-                                            </div>
-                                        )}
-                                    </div>
-
-                                    <div className="flex space-x-2">
-                                        <Button
-                                            type="button"
-                                            variant="outline"
-                                            size="sm"
-                                            onClick={() => {
-                                                setSelectedTicket(ticket)
-                                                setShowViewModal(true)
-                                            }}
-                                        >
-                                            <Eye className="h-4 w-4 mr-2" />
-                                            View Details
-                                        </Button>
-                                        <Button
-                                            type="button"
-                                            variant="outline"
-                                            size="sm"
-                                            onClick={() => handleEditTicket(ticket)}
-                                        >
-                                            <Edit className="h-4 w-4 mr-2" />
-                                            Edit
-                                        </Button>
-                                        <Button type="button" variant="outline" size="sm">
-                                            <Send className="h-4 w-4 mr-2" />
-                                            Reply
-                                        </Button>
-                                        <Button
-                                            type="button"
-                                            variant="outline"
-                                            size="sm"
-                                            onClick={() => handleDeleteTicket(ticket.id)}
-                                            disabled={isProcessing}
-                                        >
-                                            {isProcessing && selectedTicket?.id === ticket.id ? <Loader2 className="mr-2 h-4 w-4 animate-spin" /> : <Trash2 className="h-4 w-4" />}
-                                        </Button>
-                                    </div>
-                                </div>
-                            </CardContent>
-                        </Card>
-                    ))}
-          </div>
-        </TabsContent>
-      </Tabs>
-
-      {/* Create Ticket Modal */}
-      <Dialog open={showCreateModal} onOpenChange={setShowCreateModal}>
-        <DialogContent className="max-w-2xl">
-          <DialogHeader>
-            <DialogTitle>Create New Ticket</DialogTitle>
-            <DialogDescription>
-              Create a new support ticket for technical issues
-            </DialogDescription>
-          </DialogHeader>
-          <div className="space-y-4">
-            <div>
-              <Label htmlFor="title">Title</Label>
-              <Input id="title" placeholder="Brief description of the issue"
-                     value={newTicketData.title}
-                     onChange={(e) => setNewTicketData(p => ({ ...p, title: e.target.value }))}
-              />
-            </div>
-            <div>
-              <Label htmlFor="description">Description</Label>
-              <Textarea
-                id="description"
-                placeholder="Detailed description of the problem..."
-                rows={4}
-                value={newTicketData.description}
-                onChange={(e) => setNewTicketData(p => ({ ...p, description: e.target.value }))}
-              />
-            </div>
-            <div className="grid grid-cols-2 gap-4">
-              <div>
-                <Label htmlFor="category">Category</Label>
-                <Select value={newTicketData.category} onValueChange={(val) => setNewTicketData(p => ({ ...p, category: val }))}>
-                  <SelectTrigger>
-                    <SelectValue placeholder="Select category" />
-                  </SelectTrigger>
-                  <SelectContent>
-                    <SelectItem value="Hardware">Hardware</SelectItem>
-                    <SelectItem value="Software">Software</SelectItem>
-                    <SelectItem value="Network">Network</SelectItem>
-                  </SelectContent>
-                </Select>
-              </div>
-              <div>
-                <Label htmlFor="priority">Priority</Label>
-                <Select value={newTicketData.priority} onValueChange={(val) => setNewTicketData(p => ({ ...p, priority: val }))}>
-                  <SelectTrigger>
-                    <SelectValue placeholder="Select priority" />
-                  </SelectTrigger>
-                  <SelectContent>
-                    <SelectItem value="low">Low</SelectItem>
-                    <SelectItem value="medium">Medium</SelectItem>
-                    <SelectItem value="high">High</SelectItem>
-                  </SelectContent>
-                </Select>
-              </div>
-            </div>
-            <div>
-              <Label htmlFor="dueDate">Due Date (Optional)</Label>
-              <Input id="dueDate" type="date"
-                     value={newTicketData.dueDate}
-                     onChange={(e) => setNewTicketData(p => ({ ...p, dueDate: e.target.value }))}
-              />
-            </div>
-          </div>
-          <DialogFooter>
-            <Button type="button" variant="outline" onClick={() => setShowCreateModal(false)}>
-              Cancel
-            </Button>
-            <Button type="submit" onClick={handleCreateTicket} disabled={isProcessing}>
-                {isProcessing ? <Loader2 className="mr-2 h-4 w-4 animate-spin" /> : "Create Ticket"}
-            </Button>
-          </DialogFooter>
-        </DialogContent>
-      </Dialog>
-
-      {/* Edit Ticket Modal */}
-        <Dialog open={showEditModal} onOpenChange={setShowEditModal}>
-        <DialogContent className="max-w-2xl">
-          <DialogHeader>
-            <DialogTitle>Edit Ticket</DialogTitle>
-            <DialogDescription>
-              Update ticket details here.
-            </DialogDescription>
-          </DialogHeader>
-          {editTicketData && (
-            <div className="space-y-4">
-              <div>
-                <Label htmlFor="edit-title">Title</Label>
-                <Input id="edit-title" placeholder="Brief description of the issue"
-                       value={editTicketData.title}
-                       onChange={(e) => setEditTicketData(p => ({ ...p, title: e.target.value }))}
-                />
-              </div>
-              <div>
-                <Label htmlFor="edit-description">Description</Label>
-                <Textarea
-                  id="edit-description"
-                  placeholder="Detailed description of the problem..."
-                  rows={4}
-                  value={editTicketData.description}
-                  onChange={(e) => setEditTicketData(p => ({ ...p, description: e.target.value }))}
-                />
-              </div>
-              <div className="grid grid-cols-2 gap-4">
-                <div>
-                  <Label htmlFor="edit-category">Category</Label>
-                  <Select value={editTicketData.category} onValueChange={(val) => setEditTicketData(p => ({ ...p, category: val }))}>
-                    <SelectTrigger>
-                      <SelectValue placeholder="Select category" />
-                    </SelectTrigger>
-                    <SelectContent>
-                      <SelectItem value="Hardware">Hardware</SelectItem>
-                      <SelectItem value="Software">Software</SelectItem>
-                      <SelectItem value="Network">Network</SelectItem>
-                    </SelectContent>
-                  </Select>
-                </div>
-                <div>
-                  <Label htmlFor="edit-priority">Priority</Label>
-                  <Select value={editTicketData.priority} onValueChange={(val) => setEditTicketData(p => ({ ...p, priority: val }))}>
-                    <SelectTrigger>
-                      <SelectValue placeholder="Select priority" />
-                    </SelectTrigger>
-                    <SelectContent>
-                      <SelectItem value="low">Low</SelectItem>
-                      <SelectItem value="medium">Medium</SelectItem>
-                      <SelectItem value="high">High</SelectItem>
-                    </SelectContent>
-                  </Select>
-                </div>
-              </div>
-              <div>
-                <Label htmlFor="edit-status">Status</Label>
-                <Select value={editTicketData.status} onValueChange={(val) => setEditTicketData(p => ({ ...p, status: val }))}>
-                  <SelectTrigger>
-                    <SelectValue placeholder="Select status" />
-                  </SelectTrigger>
-                  <SelectContent>
-                    <SelectItem value="open">Open</SelectItem>
-                    <SelectItem value="in_progress">In Progress</SelectItem>
-                    <SelectItem value="resolved">Resolved</SelectItem>
-                    <SelectItem value="closed">Closed</SelectItem>
-                  </SelectContent>
-                </Select>
-              </div>
-                <div>
-                    <Label htmlFor="edit-dueDate">Due Date (Optional)</Label>
-                    <Input id="edit-dueDate" type="date"
-                           value={editTicketData.dueDate || ""}
-                           onChange={(e) => setEditTicketData(p => ({ ...p, dueDate: e.target.value }))}
-                    />
-                </div>
-            </div>
-            <DialogFooter>
-              <Button type="button" variant="outline" onClick={() => setShowEditModal(false)}>
-                Cancel
-              </Button>
-              <Button type="submit" onClick={handleUpdateTicket} disabled={isProcessing}>
-                {isProcessing ? <Loader2 className="mr-2 h-4 w-4 animate-spin" /> : "Update Ticket"}
-              </Button>
-            </DialogFooter>
-          )}
-        </DialogContent>
-      </Dialog>
-
-
-      {/* View Ticket Modal */}
-      <Dialog open={showViewModal} onOpenChange={setShowViewModal}>
-        <DialogContent className="max-w-4xl max-h-[80vh] overflow-y-auto">
-          <DialogHeader>
-            <DialogTitle>{selectedTicket?.title}</DialogTitle>
-            <DialogDescription>
-              Ticket #{selectedTicket?.id} • {selectedTicket?.category}
-            </DialogDescription>
-          </DialogHeader>
-          {selectedTicket && (
-            <div className="space-y-6">
-              <div className="grid grid-cols-2 gap-4">
-                <div>
-                  <Label>Status</Label>
-                  <div className="mt-1">{getStatusBadge(selectedTicket.status)}</div>
-                </div>
-                <div>
-                  <Label>Priority</Label>
-                  <div className="mt-1">{getPriorityBadge(selectedTicket.priority)}</div>
-                </div>
-                <div>
-                  <Label>Created By</Label>
-                  <p className="text-sm mt-1">{selectedTicket.createdBy}</p>
-                </div>
-                <div>
-                  <Label>Assigned To</Label>
-                  <p className="text-sm mt-1">{selectedTicket.assignedTo}</p>
-                </div>
-                <div>
-                  <Label>Created</Label>
-                  <p className="text-sm mt-1">{selectedTicket.createdAt}</p>
-                </div>
-                <div>
-                  <Label>Last Updated</Label>
-                  <p className="text-sm mt-1">{selectedTicket.updatedAt}</p>
-                </div>
-              </div>
->>>>>>> 6c39182b
-
-      setSelectedTicket(updated);
-      setTickets((prev) =>
-        prev.map((t) => (t._id === updated._id ? updated : t))
-      );
-      setResolutionText("");
-    } catch (error) {
-      console.error("Resolve error:", error);
-    }
-  };
-
-  if (loading) return <p>Loading tickets...</p>;
-
-<<<<<<< HEAD
-  return (
-    <div className="space-y-6">
-      <h1 className="text-3xl font-bold tracking-tight">Submit Ticket</h1>
-
-      <TicketStatsCard stats={stats} />
-
-      <FilterBar
-        searchTerm={searchTerm}
-        onSearchChange={setSearchTerm}
-        filterStatus={statusFilter}
-        onStatusChange={setStatusFilter}
-        filterPriority={priorityFilter}
-        onPriorityChange={setPriorityFilter}
-        filterCategory={categoryFilter}
-        onCategoryChange={setCategoryFilter}
-      />
-
-      <TicketTabs activeTab={activeTab} setActiveTab={setActiveTab} ticketStats={stats}>
-        {filtered
-          .filter((t) => activeTab === "all" || t.status === activeTab)
-          .map((ticket) => (
-            <TicketCard key={ticket._id} ticket={ticket} onView={() => setSelectedTicket(ticket)} />
-          ))}
-      </TicketTabs>
-
-      {selectedTicket && (
-        <ViewTicketModal
-          open={!!selectedTicket}
-          ticket={selectedTicket}
-          onClose={() => setSelectedTicket(null)}
-          newComment={newComment}
-          onCommentChange={setNewComment}
-          onCommentSubmit={handleAddComment}
-          resolutionText={resolutionText}
-          onResolutionChange={setResolutionText}
-          onResolve={handleResolveTicket}
-        />
-      )}
+      <ToastContainer position="top-right" autoClose={3000} />
     </div>
   );
-
-=======
-              <div>
-                <Label>Comments ({selectedTicket.comments.length})</Label>
-                <div className="space-y-3 mt-2">
-                  {selectedTicket.comments.map((comment) => (
-                    <div key={comment.id} className="bg-gray-50 p-3 rounded-lg">
-                      <div className="flex items-center justify-between mb-2">
-                        <span className="text-sm font-medium">{comment.author}</span>
-                        <span className="text-xs text-muted-foreground">{comment.timestamp}</span>
-                      </div>
-                      <p className="text-sm">{comment.message}</p>
-                    </div>
-                  ))}
-                </div>
-              </div>
-            </div>
-          )}
-          <DialogFooter>
-            <Button type="button" onClick={() => setShowViewModal(false)}>Close</Button>
-          </DialogFooter>
-        </DialogContent>
-      </Dialog>
-    </div>
-  )
->>>>>>> 6c39182b
 }