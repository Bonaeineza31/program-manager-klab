'use client';
import { useEffect, useState } from 'react';
import { getTickets, addCommentToTicket, updateTicket, Ticket } from '@/lib/services/ticket.service';

export default function SupportTicketsPage() {
  const [tickets, setTickets] = useState<Ticket[]>([]);
  const [loading, setLoading] = useState(true);
  const [comment, setComment] = useState('');
  const [selectedTicketId, setSelectedTicketId] = useState<string | null>(null);
  const [resolvingTicketId, setResolvingTicketId] = useState<string | null>(null);
  const [resolution, setResolution] = useState('');

  const fetchTickets = async () => {
    try {
<<<<<<< HEAD
      const res = await fetch("http://localhost:8000/api/v1/it-support/tickets", {
        headers: {
          Authorization: `Bearer ${token}`,
         
        },
      });

      const result = await res.json();
      setTickets(result.data);
=======
      const ticketsData = await getTickets();
      setTickets(ticketsData);
>>>>>>> decdd2b9
    } catch (err) {
      console.error("Error fetching tickets:", err);
    } finally {
      setLoading(false);
    }
  };

  useEffect(() => {
    fetchTickets();
  }, []);

  const handleAddComment = async (ticketId: string) => {
    if (!comment.trim()) return;
    
    try {
<<<<<<< HEAD
      const res = await fetch(`http://localhost:8000/api/v1/it-support/tickets/${ticketId}/comment`, {
        method: 'POST',
        headers: {
          Authorization: `Bearer ${token}`,
          "Content-Type": "application/json",
        },
        body: JSON.stringify({ message: comment }),
      });
      if (res.ok) {
        setComment('');
        setSelectedTicketId(null);
        fetchTickets();
      } else {
        console.error("Failed to add comment");
      }
=======
      await addCommentToTicket(ticketId, comment);
      setComment('');
      setSelectedTicketId(null);
      fetchTickets();
>>>>>>> decdd2b9
    } catch (err) {
      console.error("Error adding comment:", err);
    }
  };

  const handleResolveTicket = async (ticketId: string) => {
    if (!resolution.trim()) return;
    
    try {
<<<<<<< HEAD
      const res = await fetch(`http://localhost:8000/api/v1/it-support/tickets/${ticketId}/resolve`, {
        method: 'PATCH',
        headers: {
          Authorization: `Bearer ${token}`,
          "Content-Type": "application/json",
        },
        body: JSON.stringify({ resolution }),
      });
      if (res.ok) {
        setResolution('');
        setResolvingTicketId(null);
        fetchTickets();
      } else {
        console.error("Failed to resolve ticket");
      }
=======
      await updateTicket(ticketId, { status: 'Resolved' });
      await addCommentToTicket(ticketId, `Ticket resolved: ${resolution}`);
      
      setResolution('');
      setResolvingTicketId(null);
      fetchTickets();
>>>>>>> decdd2b9
    } catch (err) {
      console.error("Error resolving ticket:", err);
    }
  };

  if (loading) return <p>Loading...</p>;
  if (!tickets || tickets.length === 0) return <p>No tickets found.</p>;

  return (
    <div>
<<<<<<< HEAD
      
      <h1 className="text-3xl font-bold">Support Tickets</h1>
      <p className="text-lg text-gray-400 mb-10"> Resolve the Tickets that Users have submitted</p>
    
      <ul className="grid grid-cols-1 sm:grid-cols-3 lg:grid-cols-2 gap-4 mb-6">
        {tickets.map((ticket: any) => (
=======
      <h1 className="text-xl font-bold mb-4">Support Tickets</h1>
      <ul className="space-y-3">
        {tickets.map((ticket: Ticket) => (
>>>>>>> decdd2b9
          <li key={ticket._id} className="border rounded p-4">
            <p><strong>Title:</strong> {ticket.title}</p>
            <p><strong>Status:</strong> {ticket.status}</p>
            <p><strong>Created by:</strong> {ticket.createdBy?.name}</p>
            <p><strong>Priority:</strong> {ticket.priority}</p>
            <p><strong>Date:</strong> {new Date(ticket.createdAt).toLocaleString()}</p>

            <div className="mt-2">
              <button onClick={() => setSelectedTicketId(ticket._id)} className="mr-2 bg-blue-900 text-white px-2 py-1 rounded">
                Add Comment
              </button>
              <button onClick={() => setResolvingTicketId(ticket._id)} className="bg-green-500 text-white px-2 py-1 rounded">
                Resolve Ticket
              </button>
            </div>

            {selectedTicketId === ticket._id && (
              <div className="mt-2">
                <textarea
                  value={comment}
                  onChange={(e) => setComment(e.target.value)}
                  placeholder="Enter your comment"
                  className="w-full border rounded p-2"
                />
                <button onClick={() => handleAddComment(ticket._id)} className="mt-1 bg-blue-600 text-white px-2 py-1 rounded">
                  Submit Comment
                </button>
                <button onClick={() => setSelectedTicketId(null)} className="ml-2 text-red-600">
                  Cancel
                </button>
              </div>
            )}

            {resolvingTicketId === ticket._id && (
              <div className="mt-2">
                <textarea
                  value={resolution}
                  onChange={(e) => setResolution(e.target.value)}
                  placeholder="Enter resolution details"
                  className="w-full border rounded p-2"
                />
                <button onClick={() => handleResolveTicket(ticket._id)} className="mt-1 bg-green-600 text-white px-2 py-1 rounded">
                  Mark as Resolved
                </button>
                <button onClick={() => setResolvingTicketId(null)} className="ml-2 text-red-600">
                  Cancel
                </button>
              </div>
            )}
          </li>
        ))}
      </ul>
    </div>
  );
}<|MERGE_RESOLUTION|>--- conflicted
+++ resolved
@@ -12,7 +12,7 @@
 
   const fetchTickets = async () => {
     try {
-<<<<<<< HEAD
+
       const res = await fetch("http://localhost:8000/api/v1/it-support/tickets", {
         headers: {
           Authorization: `Bearer ${token}`,
@@ -22,10 +22,7 @@
 
       const result = await res.json();
       setTickets(result.data);
-=======
-      const ticketsData = await getTickets();
-      setTickets(ticketsData);
->>>>>>> decdd2b9
+
     } catch (err) {
       console.error("Error fetching tickets:", err);
     } finally {
@@ -41,7 +38,7 @@
     if (!comment.trim()) return;
     
     try {
-<<<<<<< HEAD
+
       const res = await fetch(`http://localhost:8000/api/v1/it-support/tickets/${ticketId}/comment`, {
         method: 'POST',
         headers: {
@@ -57,12 +54,7 @@
       } else {
         console.error("Failed to add comment");
       }
-=======
-      await addCommentToTicket(ticketId, comment);
-      setComment('');
-      setSelectedTicketId(null);
-      fetchTickets();
->>>>>>> decdd2b9
+
     } catch (err) {
       console.error("Error adding comment:", err);
     }
@@ -72,7 +64,7 @@
     if (!resolution.trim()) return;
     
     try {
-<<<<<<< HEAD
+
       const res = await fetch(`http://localhost:8000/api/v1/it-support/tickets/${ticketId}/resolve`, {
         method: 'PATCH',
         headers: {
@@ -88,14 +80,7 @@
       } else {
         console.error("Failed to resolve ticket");
       }
-=======
-      await updateTicket(ticketId, { status: 'Resolved' });
-      await addCommentToTicket(ticketId, `Ticket resolved: ${resolution}`);
-      
-      setResolution('');
-      setResolvingTicketId(null);
-      fetchTickets();
->>>>>>> decdd2b9
+
     } catch (err) {
       console.error("Error resolving ticket:", err);
     }
@@ -106,18 +91,14 @@
 
   return (
     <div>
-<<<<<<< HEAD
+
       
       <h1 className="text-3xl font-bold">Support Tickets</h1>
       <p className="text-lg text-gray-400 mb-10"> Resolve the Tickets that Users have submitted</p>
     
       <ul className="grid grid-cols-1 sm:grid-cols-3 lg:grid-cols-2 gap-4 mb-6">
         {tickets.map((ticket: any) => (
-=======
-      <h1 className="text-xl font-bold mb-4">Support Tickets</h1>
-      <ul className="space-y-3">
-        {tickets.map((ticket: Ticket) => (
->>>>>>> decdd2b9
+
           <li key={ticket._id} className="border rounded p-4">
             <p><strong>Title:</strong> {ticket.title}</p>
             <p><strong>Status:</strong> {ticket.status}</p>
