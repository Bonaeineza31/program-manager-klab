'use client';

import { useEffect, useState } from 'react';
import { Ticket } from '@/lib/services/ticket.service';

export default function SupportTicketsPage() {
  const [tickets, setTickets] = useState<Ticket[]>([]);
  const [loading, setLoading] = useState(true);
  const [comment, setComment] = useState('');
  const [selectedTicketId, setSelectedTicketId] = useState<string | null>(null);
  const [resolvingTicketId, setResolvingTicketId] = useState<string | null>(null);
  const [resolution, setResolution] = useState('');

<<<<<<< HEAD
  const token = typeof window !== 'undefined' ? localStorage.getItem('token') : null;

  const fetchTickets = async () => {
    if (!token) {
      console.error('No token found.');
      return;
    }

    try {
      const response = await fetch('http://localhost:8000/api/v1/tickets', {
        headers: {
          Authorization: `Bearer ${token}`,
        },
      });
      const data = await response.json();
      setTickets(data);
=======
  // Helper to get base URL based on environment
  const determineBaseUrl = (): string => {
    if (typeof window !== 'undefined') {
      const hostname = window.location.hostname;
      if (hostname.includes("andasy")) return "https://klabbackend.andasy.dev/api/v1";
      if (hostname.includes("vercel") || hostname.includes("onrender")) return "https://program-manager-klab.onrender.com/api/v1";
    }
    return "http://localhost:8000/api/v1";
  };

  // Fetch tickets from API
  const fetchTickets = async () => {
    setLoading(true);
    const token = localStorage.getItem("accessToken");
    if (!token) {
      console.error("No token found.");
      setLoading(false);
      return;
    }

    const BASE_URL = determineBaseUrl();

    try {
      const res = await fetch(`${BASE_URL}/it-support/tickets`, {
        headers: { Authorization: `Bearer ${token}` },
      });

      if (!res.ok) {
        const error = await res.json();
        throw new Error(error.message || "Failed to fetch tickets");
      }

      const result = await res.json();
      setTickets(result.data);
    } catch (err) {
      console.error("Error fetching tickets:", err);
    } finally {
>>>>>>> 60be2c1f
      setLoading(false);
    } catch (error) {
      console.error('Error fetching tickets:', error);
    }
  };

  // Initial fetch
  useEffect(() => {
    fetchTickets();
  }, []);

  // Add comment to ticket
  const handleAddComment = async (ticketId: string) => {
    if (!comment.trim()) return;
<<<<<<< HEAD
    if (!token) {
      console.error('No token found.');
      return;
    }

    try {
      const res = await fetch(
        `http://localhost:8000/api/v1/it-support/tickets/${ticketId}/comment`,
        {
          method: 'POST',
          headers: {
            Authorization: `Bearer ${token}`,
            'Content-Type': 'application/json',
          },
          body: JSON.stringify({ message: comment }),
        }
      );

=======

    const token = localStorage.getItem("accessToken");
    if (!token) return console.error("No token found.");

    const BASE_URL = determineBaseUrl();

    try {
      const res = await fetch(`${BASE_URL}/it-support/tickets/${ticketId}/comment`, {
        method: 'POST',
        headers: {
          Authorization: `Bearer ${token}`,
          "Content-Type": "application/json",
        },
        body: JSON.stringify({ message: comment }),
      });

>>>>>>> 60be2c1f
      if (res.ok) {
        setComment('');
        setSelectedTicketId(null);
        await fetchTickets();
      } else {
        console.error('Failed to add comment');
      }
    } catch (err) {
      console.error('Error adding comment:', err);
    }
  };

  // Mark ticket as resolved
  const handleResolveTicket = async (ticketId: string) => {
    if (!resolution.trim()) return;
<<<<<<< HEAD
    if (!token) {
      console.error('No token found.');
      return;
    }

    try {
      const res = await fetch(
        `http://localhost:8000/api/v1/it-support/tickets/${ticketId}/resolve`,
        {
          method: 'PATCH',
          headers: {
            Authorization: `Bearer ${token}`,
            'Content-Type': 'application/json',
          },
          body: JSON.stringify({ resolution }),
        }
      );

=======

    const token = localStorage.getItem("accessToken");
    if (!token) return console.error("No token found.");

    const BASE_URL = determineBaseUrl();

    try {
      const res = await fetch(`${BASE_URL}/it-support/tickets/${ticketId}/resolve`, {
        method: 'PATCH',
        headers: {
          Authorization: `Bearer ${token}`,
          "Content-Type": "application/json",
        },
        body: JSON.stringify({ resolution }),
      });

>>>>>>> 60be2c1f
      if (res.ok) {
        setResolution('');
        setResolvingTicketId(null);
        await fetchTickets();
      } else {
        console.error('Failed to resolve ticket');
      }
    } catch (err) {
      console.error('Error resolving ticket:', err);
    }
  };

  if (loading) return <p>Loading...</p>;

  if (!tickets || tickets.length === 0) {
    return (
      <div className="text-center text-gray-500 mt-10">
        <p className="text-xl font-semibold">🎉 No tickets to resolve</p>
        <p>You're all caught up!</p>
      </div>
    );
  }

  return (
    <div>
      <h1 className="text-3xl font-bold">Support Tickets</h1>
<<<<<<< HEAD
      <p className="text-lg text-gray-400 mb-10">
        Resolve the Tickets that Users have submitted
      </p>

      <ul className="grid grid-cols-1 sm:grid-cols-3 lg:grid-cols-2 gap-4 mb-6">
        {tickets.map((ticket: any) => (
          <li key={ticket._id} className="border rounded p-4">
            <p>
              <strong>Title:</strong> {ticket.title}
            </p>
            <p>
              <strong>Status:</strong> {ticket.status}
            </p>
            <p>
              <strong>Created by:</strong> {ticket.createdBy?.name}
            </p>
            <p>
              <strong>Priority:</strong> {ticket.priority}
            </p>
            <p>
              <strong>Date:</strong>{' '}
              {new Date(ticket.createdAt).toLocaleString()}
            </p>

            <div className="mt-2">
           <button
            onClick={() => setSelectedTicketId(ticket._id)}
            className="mr-2 bg-blue-900 text-white px-2 py-1 rounded"
             >
            Add Comment
            </button>
            {ticket.status.toLowerCase() !== 'Resolved' && (

            <button
            onClick={() => setResolvingTicketId(ticket._id)}
             className="bg-green-500 text-white px-2 py-1 rounded"
         >
            Resolve Ticket
       </button>
       )}
         </div>
=======
      <p className="text-lg text-gray-400 mb-10">Resolve the tickets that users have submitted</p>

      <ul className="grid grid-cols-1 sm:grid-cols-2 lg:grid-cols-3 gap-4 mb-6">
        {tickets.map((ticket: Ticket) => (
          <li key={ticket._id} className="border rounded p-4">
            <p><strong>Title:</strong> {ticket.title}</p>
            <p><strong>Status:</strong> {ticket.status}</p>
            <p><strong>Created by:</strong> {ticket.createdBy?.name || 'N/A'}</p>
            <p><strong>Priority:</strong> {ticket.priority}</p>
            <p><strong>Date:</strong> {new Date(ticket.createdAt).toLocaleString()}</p>

            <div className="mt-2">
              <button
                onClick={() => {
                  setSelectedTicketId(ticket._id);
                  setResolvingTicketId(null); // Close resolve if open
                }}
                className="mr-2 bg-blue-900 text-white px-2 py-1 rounded"
              >
                Add Comment
              </button>
              <button
                onClick={() => {
                  setResolvingTicketId(ticket._id);
                  setSelectedTicketId(null); // Close comment if open
                }}
                className="bg-green-500 text-white px-2 py-1 rounded"
              >
                Resolve Ticket
              </button>
            </div>
>>>>>>> 60be2c1f

            {selectedTicketId === ticket._id && (
              <div className="mt-2">
                <textarea
                  value={comment}
                  onChange={(e) => setComment(e.target.value)}
                  placeholder="Enter your comment"
                  className="w-full border rounded p-2"
                />
                <button
                  onClick={() => handleAddComment(ticket._id)}
<<<<<<< HEAD
                  className="mt-1 bg-blue-900 text-white px-2 py-1 rounded"
=======
                  className="mt-1 bg-blue-600 text-white px-2 py-1 rounded"
>>>>>>> 60be2c1f
                >
                  Submit Comment
                </button>
                <button
                  onClick={() => setSelectedTicketId(null)}
                  className="ml-2 text-red-600"
                >
                  Cancel
                </button>
              </div>
            )}

            {resolvingTicketId === ticket._id && (
              <div className="mt-2">
                <textarea
                  value={resolution}
                  onChange={(e) => setResolution(e.target.value)}
                  placeholder="Enter resolution details"
                  className="w-full border rounded p-2"
                />
                <button
                  onClick={() => handleResolveTicket(ticket._id)}
                  className="mt-1 bg-green-600 text-white px-2 py-1 rounded"
                >
                  Mark as Resolved
                </button>
                <button
                  onClick={() => setResolvingTicketId(null)}
                  className="ml-2 text-red-600"
                >
                  Cancel
                </button>
              </div>
            )}
          </li>
        ))}
      </ul>
    </div>
  );
}<|MERGE_RESOLUTION|>--- conflicted
+++ resolved
@@ -11,7 +11,7 @@
   const [resolvingTicketId, setResolvingTicketId] = useState<string | null>(null);
   const [resolution, setResolution] = useState('');
 
-<<<<<<< HEAD
+
   const token = typeof window !== 'undefined' ? localStorage.getItem('token') : null;
 
   const fetchTickets = async () => {
@@ -28,45 +28,7 @@
       });
       const data = await response.json();
       setTickets(data);
-=======
-  // Helper to get base URL based on environment
-  const determineBaseUrl = (): string => {
-    if (typeof window !== 'undefined') {
-      const hostname = window.location.hostname;
-      if (hostname.includes("andasy")) return "https://klabbackend.andasy.dev/api/v1";
-      if (hostname.includes("vercel") || hostname.includes("onrender")) return "https://program-manager-klab.onrender.com/api/v1";
-    }
-    return "http://localhost:8000/api/v1";
-  };
-
-  // Fetch tickets from API
-  const fetchTickets = async () => {
-    setLoading(true);
-    const token = localStorage.getItem("accessToken");
-    if (!token) {
-      console.error("No token found.");
-      setLoading(false);
-      return;
-    }
-
-    const BASE_URL = determineBaseUrl();
-
-    try {
-      const res = await fetch(`${BASE_URL}/it-support/tickets`, {
-        headers: { Authorization: `Bearer ${token}` },
-      });
-
-      if (!res.ok) {
-        const error = await res.json();
-        throw new Error(error.message || "Failed to fetch tickets");
-      }
-
-      const result = await res.json();
-      setTickets(result.data);
-    } catch (err) {
-      console.error("Error fetching tickets:", err);
-    } finally {
->>>>>>> 60be2c1f
+
       setLoading(false);
     } catch (error) {
       console.error('Error fetching tickets:', error);
@@ -81,7 +43,7 @@
   // Add comment to ticket
   const handleAddComment = async (ticketId: string) => {
     if (!comment.trim()) return;
-<<<<<<< HEAD
+
     if (!token) {
       console.error('No token found.');
       return;
@@ -100,24 +62,7 @@
         }
       );
 
-=======
-
-    const token = localStorage.getItem("accessToken");
-    if (!token) return console.error("No token found.");
-
-    const BASE_URL = determineBaseUrl();
-
-    try {
-      const res = await fetch(`${BASE_URL}/it-support/tickets/${ticketId}/comment`, {
-        method: 'POST',
-        headers: {
-          Authorization: `Bearer ${token}`,
-          "Content-Type": "application/json",
-        },
-        body: JSON.stringify({ message: comment }),
-      });
-
->>>>>>> 60be2c1f
+
       if (res.ok) {
         setComment('');
         setSelectedTicketId(null);
@@ -133,7 +78,7 @@
   // Mark ticket as resolved
   const handleResolveTicket = async (ticketId: string) => {
     if (!resolution.trim()) return;
-<<<<<<< HEAD
+
     if (!token) {
       console.error('No token found.');
       return;
@@ -152,24 +97,7 @@
         }
       );
 
-=======
-
-    const token = localStorage.getItem("accessToken");
-    if (!token) return console.error("No token found.");
-
-    const BASE_URL = determineBaseUrl();
-
-    try {
-      const res = await fetch(`${BASE_URL}/it-support/tickets/${ticketId}/resolve`, {
-        method: 'PATCH',
-        headers: {
-          Authorization: `Bearer ${token}`,
-          "Content-Type": "application/json",
-        },
-        body: JSON.stringify({ resolution }),
-      });
-
->>>>>>> 60be2c1f
+
       if (res.ok) {
         setResolution('');
         setResolvingTicketId(null);
@@ -196,7 +124,7 @@
   return (
     <div>
       <h1 className="text-3xl font-bold">Support Tickets</h1>
-<<<<<<< HEAD
+
       <p className="text-lg text-gray-400 mb-10">
         Resolve the Tickets that Users have submitted
       </p>
@@ -238,39 +166,7 @@
        </button>
        )}
          </div>
-=======
-      <p className="text-lg text-gray-400 mb-10">Resolve the tickets that users have submitted</p>
-
-      <ul className="grid grid-cols-1 sm:grid-cols-2 lg:grid-cols-3 gap-4 mb-6">
-        {tickets.map((ticket: Ticket) => (
-          <li key={ticket._id} className="border rounded p-4">
-            <p><strong>Title:</strong> {ticket.title}</p>
-            <p><strong>Status:</strong> {ticket.status}</p>
-            <p><strong>Created by:</strong> {ticket.createdBy?.name || 'N/A'}</p>
-            <p><strong>Priority:</strong> {ticket.priority}</p>
-            <p><strong>Date:</strong> {new Date(ticket.createdAt).toLocaleString()}</p>
-
-            <div className="mt-2">
-              <button
-                onClick={() => {
-                  setSelectedTicketId(ticket._id);
-                  setResolvingTicketId(null); // Close resolve if open
-                }}
-                className="mr-2 bg-blue-900 text-white px-2 py-1 rounded"
-              >
-                Add Comment
-              </button>
-              <button
-                onClick={() => {
-                  setResolvingTicketId(ticket._id);
-                  setSelectedTicketId(null); // Close comment if open
-                }}
-                className="bg-green-500 text-white px-2 py-1 rounded"
-              >
-                Resolve Ticket
-              </button>
-            </div>
->>>>>>> 60be2c1f
+
 
             {selectedTicketId === ticket._id && (
               <div className="mt-2">
@@ -282,11 +178,9 @@
                 />
                 <button
                   onClick={() => handleAddComment(ticket._id)}
-<<<<<<< HEAD
+
                   className="mt-1 bg-blue-900 text-white px-2 py-1 rounded"
-=======
-                  className="mt-1 bg-blue-600 text-white px-2 py-1 rounded"
->>>>>>> 60be2c1f
+
                 >
                   Submit Comment
                 </button>
