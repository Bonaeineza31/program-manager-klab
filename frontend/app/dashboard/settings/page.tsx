--- conflicted
+++ resolved
@@ -17,12 +17,9 @@
 
 
 export default function SettingsPage() {
-<<<<<<< HEAD
-  const { user, setUser } = useAuth(); 
-=======
+
   const { user, setUser, loading: authLoading } = useAuth(); // Access setUser to update context after name change
->>>>>>> 6c39182b
-  
+
   // State for forms
   const [name, setName] = useState(user?.name || "");
   const [passwordData, setPasswordData] = useState({ oldPassword: "", newPassword: "", confirmPassword: "" });
