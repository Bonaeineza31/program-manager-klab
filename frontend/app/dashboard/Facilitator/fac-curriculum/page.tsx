<<<<<<< HEAD
// app/dashboard/Facilitator/fac-curriculum/page.tsx
"use client";

import { useState, useEffect, useCallback } from "react";
import { Upload, FileText, Download, Trash2, Eye, Plus, Search, Loader2, AlertCircle, XCircle, HardDrive } from "lucide-react"; // Added Loader2, AlertCircle, XCircle

import { Button } from "@/components/ui/button";
import { Card, CardContent, CardDescription, CardHeader, CardTitle } from "@/components/ui/card";
import { Input } from "@/components/ui/input";
import { Badge } from "@/components/ui/badge";
import { Progress } from "@/components/ui/progress";
=======
"use client"
import type React from "react"
import { useState } from "react"
import { FileText, Download, Eye, Plus, Search, File, Presentation, Palette } from "lucide-react"
import { AppSidebar } from "@/components/layout/sidebar"
import { Button } from "@/components/ui/button"
import { Card, CardContent, CardDescription, CardHeader, CardTitle } from "@/components/ui/card"
import { SidebarInset, SidebarProvider, SidebarTrigger } from "@/components/ui/sidebar"
import { Separator } from "@/components/ui/separator"
import { Input } from "@/components/ui/input"
import { Badge } from "@/components/ui/badge"
import { Progress } from "@/components/ui/progress"
>>>>>>> 411ad90a
import {
  Dialog,
  DialogContent,
  DialogDescription,
  DialogHeader,
  DialogTitle,
  DialogTrigger,
<<<<<<< HEAD
  DialogFooter // Added DialogFooter for submit/cancel buttons
} from "@/components/ui/dialog";
import { Label } from "@/components/ui/label";
import { Select, SelectContent, SelectItem, SelectTrigger, SelectValue } from "@/components/ui/select";
import { Textarea } from "@/components/ui/textarea";
import { toast } from "sonner"; // Import toast
import { Alert, AlertDescription } from "@/components/ui/alert"; // For error display

import { useAuth } from "@/lib/contexts/RoleContext"; // Import useAuth for role check
import api from "@/lib/api"; // Import api
import { Program as BackendProgram, Course as BackendCourse } from "@/types"; // Import backend types

// Frontend-specific CurriculumFile interface (maps to backend Course, plus display fields)
interface CurriculumFile {
  id: string // Backend _id for Course
  name: string // Backend Course title
  program: string // Program name (for display)
  programId: string // Program _id (for filtering)
  type: string // Derived: "PDF", "PowerPoint", "Word", "Sketch", "Design", "Archive", "Video"
  size: string // Mocked or derived
  uploadDate: string // Backend Course createdAt
  downloads: number // Mocked
  status: 'Draft' | 'PendingApproval' | 'Approved' | 'Rejected'; // Backend Course status
  description?: string; // Backend Course description
  contentUrl?: string; // Backend Course contentUrl for download/preview
}

export default function CurriculumPage() { // Renamed from Curriculum to CurriculumPage
  const { user, role, loading: authLoading } = useAuth(); // Get user and role from context

  const [searchTerm, setSearchTerm] = useState("")
  const [filterType, setFilterType] = useState("all")
  const [filterProgram, setFilterProgram] = useState("all") // Use program _id for filter
  const [uploadProgress, setUploadProgress] = useState(0)
  const [isUploading, setIsUploading] = useState(false) // For file upload progress
  const [uploadDialogOpen, setUploadDialogOpen] = useState(false)
  const [selectedFiles, setSelectedFiles] = useState<File[]>([]) // Files selected for new upload
  const [uploadData, setUploadData] = useState({ // Form data for new upload
    programId: "", // Use programId here
    title: "",
    description: "",
  });

  const [curriculumFiles, setCurriculumFiles] = useState<CurriculumFile[]>([]); // All curriculum files
  const [availablePrograms, setAvailablePrograms] = useState<BackendProgram[]>([]); // Programs for dropdown
  const [isLoading, setIsLoading] = useState(true); // General loading state
  const [error, setError] = useState<string | null>(null); // General error state

  // Fetch all programs and then all courses relevant to the user
  const fetchCurriculumData = useCallback(async () => {
    setIsLoading(true);
    setError(null);
    try {
      // 1. Fetch programs (filtered by role on backend)
      const programsRes = await api.get('/programs');
      const fetchedPrograms: BackendProgram[] = programsRes.data.data;
      setAvailablePrograms(fetchedPrograms);

      const allFetchedCourses: CurriculumFile[] = [];

      // 2. For each program, fetch its courses (which are our "resources")
      for (const program of fetchedPrograms) {
        try {
          // Assuming `getCoursesForProgram` exists on backend to get courses by programId
          const coursesRes = await api.get(`/courses/program/${program._id}`);
          const courses: BackendCourse[] = coursesRes.data.data;

          courses.forEach(course => {
            const fileExtension = course.contentUrl ? course.contentUrl.split('.').pop()?.toLowerCase() : 'unknown';
            let resourceType = 'Document';
            if (fileExtension === 'pdf') resourceType = 'PDF';
            else if (fileExtension && ['ppt', 'pptx'].includes(fileExtension)) resourceType = 'PowerPoint';
            else if (fileExtension && ['doc', 'docx'].includes(fileExtension)) resourceType = 'Word';
            else if (fileExtension && ['sketch', 'fig'].includes(fileExtension)) resourceType = 'Design';
            else if (fileExtension && ['zip', 'rar'].includes(fileExtension)) resourceType = 'Archive';
            else if (fileExtension && ['mp4', 'mov', 'webm'].includes(fileExtension)) resourceType = 'Video';


            allFetchedCourses.push({
              id: course._id,
              name: course.title,
              program: program.name, // Display program name
              programId: program._id, // Store program ID for filtering
              uploadDate: new Date(course.createdAt).toLocaleDateString(), // Format date
              size: (Math.random() * 5 + 1).toFixed(1) + ' MB', // Mock size
              downloads: Math.floor(Math.random() * 100), // Mock downloads
              status: course.status, // Backend status
              description: course.description,
              contentUrl: course.contentUrl
            });
          });
        } catch (innerErr: any) {
          console.warn(`Failed to fetch courses for program ${program.name}:`, innerErr.response?.data?.message || innerErr.message);
          // Continue to next program, don't break loop for one failure
        }
      }
      setCurriculumFiles(allFetchedCourses);

      // Set default program in form if available and not already set
      if (fetchedPrograms.length > 0 && !uploadData.programId) {
        setUploadData(prev => ({ ...prev, programId: fetchedPrograms[0]._id }));
      }

    } catch (err: any) {
      setError(err.response?.data?.message || "Failed to load curriculum data.");
      toast.error(err.response?.data?.message || "Failed to load curriculum data.");
      console.error(err);
    } finally {
      setIsLoading(false);
    }
  }, [role, uploadData.programId]); // Re-fetch if role or initial programId changes


  useEffect(() => {
    // Only fetch if authenticated and is a Program Manager or Facilitator or Super Admin
    if (!authLoading && (role === 'program_manager' || role === 'super_admin' || role === 'facilitator')) {
      fetchCurriculumData();
    }
  }, [authLoading, role, fetchCurriculumData]);

  // Filter logic for searching and applying filters
  const filteredFiles = curriculumFiles.filter((file) => {
    const matchesSearch = searchTerm.toLowerCase() === '' || file.name.toLowerCase().includes(searchTerm.toLowerCase()) ||
                         file.program.toLowerCase().includes(searchTerm.toLowerCase());
    const matchesType = filterType === "all" || file.type.toLowerCase() === filterType.toLowerCase();
    const matchesProgram = filterProgram === "all" || file.programId === filterProgram; // Filter by ID now

    return matchesSearch && matchesType && matchesProgram;
  });

  const handleFileUpload = (event: React.ChangeEvent<HTMLInputElement>) => {
    const files = event.target.files
    if (files && files.length > 0) {
      // Assuming single file upload for the backend endpoint
      setSelectedFiles([files[0]]); // Only take the first file if multiple selected
    } else {
      setSelectedFiles([]);
    }
  }

  const handleUploadSubmit = async () => {
    if (!uploadData.programId || !uploadData.title || selectedFiles.length === 0) {
      toast.error("Please fill in all required fields and select a file.");
      return;
    }

    setIsUploading(true);
    setError(null); // Clear previous errors
    try {
      const formData = new FormData();
      formData.append('title', uploadData.title);
      formData.append('description', uploadData.description);
      formData.append('programId', uploadData.programId);
      formData.append('courseDocument', selectedFiles[0]); // 'courseDocument' matches multer field name in backend

      // Simulate progress before and during actual upload
      const progressInterval = setInterval(() => {
        setUploadProgress(prev => (prev < 90 ? prev + 10 : 90)); // Cap at 90% for visual effect before final success
      }, 200);

      const response = await api.post('/courses', formData, {
        headers: {
          'Content-Type': 'multipart/form-data', // Important for file uploads
        },
        onUploadProgress: (progressEvent) => {
          if (progressEvent.total) {
            const percentCompleted = Math.round((progressEvent.loaded * 100) / progressEvent.total);
            setUploadProgress(percentCompleted);
          }
        },
      });

      clearInterval(progressInterval); // Clear the manual progress simulation
      setUploadProgress(100); // Ensure it reaches 100%

      if (response.data.success) {
        toast.success(response.data.message || "Course content uploaded successfully and is pending approval!");
        setUploadDialogOpen(false); // Close modal
        setSelectedFiles([]); // Clear selected files
        setUploadData({ programId: availablePrograms[0]?._id || '', title: "", description: "" }); // Reset form
        fetchCurriculumData(); // Refresh list to show new file (it will be 'Draft' or 'PendingApproval')
      } else {
        toast.error(response.data.message || "Failed to upload course content.");
      }

    } catch (err: any) {
      const msg = err.response?.data?.message || "Failed to upload course content.";
      setError(msg); // Set error for general display
      toast.error(msg);
      console.error(err);
    } finally {
      setIsUploading(false);
      setUploadProgress(0); // Reset progress bar
    }
  }

=======
} from "@/components/ui/dialog"
import { Label } from "@/components/ui/label"
import { Select, SelectContent, SelectItem, SelectTrigger, SelectValue } from "@/components/ui/select"
import { Textarea } from "@/components/ui/textarea"

export default function Curriculum() {
  const [searchTerm, setSearchTerm] = useState("")
  const [filterType, setFilterType] = useState("all")
  const [filterProgram, setFilterProgram] = useState("all")
  const [uploadProgress, setUploadProgress] = useState(0)
  const [isUploading, setIsUploading] = useState(false)
  const [uploadDialogOpen, setUploadDialogOpen] = useState(false)
  const [selectedFiles, setSelectedFiles] = useState<File[]>([])
  const [uploadData, setUploadData] = useState({
    program: "",
    title: "",
    description: "",
    type: "",
  })
  // Mock curriculum data
  const [curriculumFiles, setCurriculumFiles] = useState([
    {
      id: 1,
      name: "Web Development Fundamentals.pdf",
      program: "Software Engineering Bootcamp",
      type: "PDF",
      size: "2.4 MB",
      uploadDate: "2024-01-15",
      downloads: 45,
      status: "Active",
    },
    {
      id: 2,
      name: "JavaScript Advanced Concepts.pptx",
      program: "Software Engineering Bootcamp",
      type: "PowerPoint",
      size: "5.1 MB",
      uploadDate: "2024-01-14",
      downloads: 32,
      status: "Active",
    },
    {
      id: 3,
      name: "Data Analysis with Python.pdf",
      program: "Data Science Fundamentals",
      type: "PDF",
      size: "3.8 MB",
      uploadDate: "2024-01-12",
      downloads: 28,
      status: "Active",
    },
    {
      id: 4,
      name: "Mobile UI Design Guidelines.sketch",
      program: "Mobile App Development",
      type: "Sketch",
      size: "12.3 MB",
      uploadDate: "2024-01-10",
      downloads: 15,
      status: "Draft",
    },
  ])

  const programs = [
    { id: "software-engineering", name: "Software Engineering Bootcamp" },
    { id: "data-science", name: "Data Science Fundamentals" },
    { id: "mobile-dev", name: "Mobile App Development" },
    { id: "ui-ux", name: "UI/UX Design Workshop" },
  ]
  const filteredFiles = curriculumFiles.filter((file) => {
    const matchesSearch =
      file.name.toLowerCase().includes(searchTerm.toLowerCase()) ||
      file.program.toLowerCase().includes(searchTerm.toLowerCase())
    const matchesType = filterType === "all" || file.type.toLowerCase() === filterType.toLowerCase()
    const matchesProgram = filterProgram === "all" || file.program === filterProgram
    return matchesSearch && matchesType && matchesProgram
  })
  const handleFileUpload = (event: React.ChangeEvent<HTMLInputElement>) => {
    const files = event.target.files
    if (files && files.length > 0) {
      setSelectedFiles(Array.from(files))
    }
  }
  const handleUploadSubmit = () => {
    if (!uploadData.program || !uploadData.title || selectedFiles.length === 0) {
      alert("Please fill in all required fields and select files")
      return
    }
    setIsUploading(true)
    setUploadProgress(0)
    // Simulate upload progress
    const interval = setInterval(() => {
      setUploadProgress((prev) => {
        if (prev >= 100) {
          clearInterval(interval)
          // Add new files to the list
          const newFiles = selectedFiles.map((file, index) => ({
            id: curriculumFiles.length + index + 1,
            name: file.name,
            program: programs.find((p) => p.id === uploadData.program)?.name || "",
            type: file.type.includes("pdf")
              ? "PDF"
              : file.type.includes("powerpoint") || file.type.includes("presentation")
                ? "PowerPoint"
                : file.type.includes("word") || file.type.includes("document")
                  ? "Word"
                  : "Document",
            size: `${(file.size / (1024 * 1024)).toFixed(1)} MB`,
            uploadDate: new Date().toISOString().split("T")[0],
            downloads: 0,
            status: "Active",
          }))
          setCurriculumFiles((prev) => [...prev, ...newFiles])
          setUploadDialogOpen(false)
          setSelectedFiles([])
          setUploadData({ program: "", title: "", description: "", type: "" })
          alert(`Successfully uploaded ${selectedFiles.length} file(s)!`)
          return 100
        }
        return prev + 10
      })
    }, 200)
  }
>>>>>>> 411ad90a
  const handleExportList = () => {
    // This will export the currently filtered list to CSV.
    const csvContent = [
      ["Name", "Program", "Type", "Size", "Upload Date", "Downloads", "Status"],
      ...filteredFiles.map((file) => [
        file.name,
        file.program,
        file.type,
        file.size,
        file.uploadDate,
        file.downloads.toString(),
        file.status,
      ]),
    ]
      .map((row) => row.join(","))
      .join("\n")
<<<<<<< HEAD

=======
>>>>>>> 411ad90a
    const blob = new Blob([csvContent], { type: "text/csv" })
    const url = window.URL.createObjectURL(blob)
    const a = document.createElement("a")
    a.href = url
    a.download = `curriculum-files-${new Date().toISOString().split("T")[0]}.csv`
    document.body.appendChild(a)
    a.click()
    document.body.removeChild(a)
    window.URL.revokeObjectURL(url)
<<<<<<< HEAD

    toast.success("File list exported successfully!");
  }

  const handleDeleteFile = async (fileId: string, fileName: string) => {
    if (!confirm(`Are you sure you want to delete "${fileName}"? This cannot be undone.`)) {
        return;
    }
    // Your backend's course controller doesn't have a direct delete route for a course.
    // This would require a new DELETE /courses/:id endpoint.
    // For now, we'll simulate frontend deletion and show a toast.
    toast.info(`Simulating deletion of ${fileName}. (Backend delete endpoint not implemented)`);
    setCurriculumFiles(prev => prev.filter(file => file.id !== fileId));
  }

  const handlePreviewFile = (file: CurriculumFile) => {
    if (file.contentUrl) {
      window.open(file.contentUrl, '_blank');
      toast.info(`Opening preview for ${file.name}.`);
    } else {
      toast.error("No preview URL available for this file.");
    }
  }

  const handleDownloadFile = (file: CurriculumFile) => {
    if (file.contentUrl) {
      // For actual downloads, the server should send a file.
      // For now, opening the URL in a new tab might trigger download depending on browser/server.
      window.open(file.contentUrl, '_blank');
      toast.success(`Downloading ${file.name}.`);
    } else {
      toast.error("No download URL available for this file.");
    }
  }

  // UI Helper functions for icons and colors
  const getFileIcon = (type: string) => {
    switch (type.toLowerCase()) {
      case "pdf": return "📄"
      case "powerpoint": return "📊"
      case "word": return "📝"
      case "sketch": case "design": return "🎨"
      case "archive": return "📁"
      case "video": return "🎥"
      default: return "📄"
    }
  }

  const getStatusColor = (status: string) => {
    switch (status) {
      case "Approved": return "bg-green-100 text-green-800 dark:bg-green-900/20 dark:text-green-400"
      case "Draft": return "bg-gray-100 text-gray-800 dark:bg-gray-900/20 dark:text-gray-400" // Changed from yellow
      case "PendingApproval": return "bg-yellow-100 text-yellow-800 dark:bg-yellow-900/20 dark:text-yellow-400" // Using yellow for PendingApproval
      case "Rejected": return "bg-red-100 text-red-800 dark:bg-red-900/20 dark:text-red-400"
      default: return "bg-blue-100 text-blue-800 dark:bg-blue-900/20 dark:text-blue-400" // Fallback for unknown
    }
  }

  // Render nothing or a loading spinner if authentication is still loading
  if (authLoading) {
    return (
      <div className="flex justify-center items-center h-full min-h-[50vh]">
        <Loader2 className="h-8 w-8 animate-spin" />
      </div>
    );
  }

  // Access control: Only Program Manager, Super Admin, and Facilitator should see this page
  if (!user || (role !== 'program_manager' && role !== 'super_admin' && role !== 'facilitator')) {
    return (
        <Card>
            <CardHeader><CardTitle>Access Denied</CardTitle></CardHeader>
            <CardContent><p className="text-muted-foreground">You do not have permission to view this page.</p></CardContent>
        </Card>
    );
  }

  return (
    <div className="flex flex-1 flex-col gap-6 p-6">
      {/* Header Section */}
      <div className="flex items-center justify-between">
        <div>
          <h2 className="text-2xl font-bold tracking-tight">Curriculum Management</h2>
          <p className="text-muted-foreground">Upload and manage curriculum materials for your programs</p>
        </div>
        <div className="flex items-center gap-2">
          <Button type="button" variant="outline" onClick={handleExportList}>
            <Download className="mr-2 h-4 w-4" />
            Export List
          </Button>
          <Dialog open={uploadDialogOpen} onOpenChange={setUploadDialogOpen}>
            <DialogTrigger asChild>
              <Button className="bg-website-primary hover:bg-website-primary/90">
                <Plus className="mr-2 h-4 w-4" />
                Upload New
              </Button>
            </DialogTrigger>
            <DialogContent className="sm:max-w-md">
              <DialogHeader>
                <DialogTitle>Upload Curriculum Materials</DialogTitle>
                <DialogDescription>Add new learning materials to your programs</DialogDescription>
              </DialogHeader>
              <div className="space-y-4">
                {error && ( // Display form-specific error if any
                  <Alert variant="destructive">
                      <AlertCircle className="h-4 w-4" />
                      <AlertDescription className="flex items-center justify-between">
                          {error}
                          <Button type="button" variant="ghost" size="sm" onClick={() => setError(null)}><XCircle className="h-4 w-4" /></Button>
                      </AlertDescription>
                  </Alert>
                )}
                <div className="space-y-2">
                  <Label htmlFor="programId">Target Program *</Label>
                  <Select
                    value={uploadData.programId}
                    onValueChange={(value) => setUploadData({ ...uploadData, programId: value })}
                    disabled={availablePrograms.length === 0}
                  >
                    <SelectTrigger>
                      <SelectValue placeholder="Select a program" />
                    </SelectTrigger>
                    <SelectContent>
                      {availablePrograms.length === 0 ? (
                        <SelectItem value="" disabled>No programs available</SelectItem>
                      ) : (
                        availablePrograms.map((program) => (
                          <SelectItem key={program._id} value={program._id}>
                            {program.name}
                          </SelectItem>
                        ))
                      )}
                    </SelectContent>
                  </Select>
                </div>

                <div className="space-y-2">
                  <Label htmlFor="title">Resource Title *</Label>
                  <Input
                    id="title"
                    placeholder="Enter resource title"
                    value={uploadData.title}
                    onChange={(e) => setUploadData({ ...uploadData, title: e.target.value })}
                  />
                </div>

                <div className="space-y-2">
                  <Label htmlFor="description">Description</Label>
                  <Textarea
                    id="description"
                    placeholder="Brief description of the resource"
                    value={uploadData.description}
                    onChange={(e) => setUploadData({ ...uploadData, description: e.target.value })}
                    rows={3}
                  />
                </div>

                <div className="space-y-2">
                  <Label htmlFor="file">File Upload *</Label>
                  <div className="border-2 border-dashed border-gray-300 rounded-lg p-6 text-center">
                    <Upload className="mx-auto h-8 w-8 text-gray-400 mb-2" />
                    <div>
                      <Button type="button" variant="outline" asChild>
                        <label htmlFor="file-upload" className="cursor-pointer">
                          Choose File
                        </label>
                      </Button>
                      <input
                        id="file-upload"
                        type="file"
                        // Only allow single file upload because backend createCourse expects single.
                        accept=".pdf,.ppt,.pptx,.doc,.docx,.jpg,.jpeg,.png,.gif,.zip,.rar"
                        onChange={handleFileUpload}
                        className="hidden"
                      />
                      <p className="mt-2 text-sm text-gray-500">or drag and drop your file here</p>
                      <p className="text-xs text-gray-400">PDF, PowerPoint, Word, Images (Max 50MB)</p>
                    </div>
=======
    alert("File list exported successfully!")
  }
  const getFileIcon = (type: string) => {
    switch (type.toLowerCase()) {
      case "pdf":
        return <FileText className="h-6 w-6" />
      case "powerpoint":
      case "pptx":
        return <Presentation className="h-6 w-6" />
      case "word":
      case "docx":
        return <FileText className="h-6 w-6" />
      case "sketch":
        return <Palette className="h-6 w-6" />
      default:
        return <File className="h-6 w-6" />
    }
  }
  const getStatusColor = (status: string) => {
    switch (status) {
      case "Active":
        return "bg-green-100 text-green-800 dark:bg-green-900/20 dark:text-green-400"
      case "Draft":
        return "bg-yellow-100 text-yellow-800 dark:bg-yellow-900/20 dark:text-yellow-400"
      case "Archived":
        return "bg-gray-100 text-gray-800 dark:bg-gray-900/20 dark:text-gray-400"
      default:
        return "bg-blue-100 text-blue-800 dark:bg-blue-900/20 dark:text-blue-400"
    }
  }
  return (
    <SidebarProvider>
      <AppSidebar />
      <SidebarInset>
        <header className="flex h-16 shrink-0 items-center gap-2 border-b px-4">
          <SidebarTrigger className="-ml-1" />
          <Separator orientation="vertical" className="mr-2 h-4" />
          <h1 className="text-lg font-semibold">Curriculum Upload</h1>
        </header>
        <div className="flex flex-1 flex-col gap-4 p-4">
          {/* Header Section */}
          <div className="flex items-center justify-between">
            <div>
              <h2 className="text-2xl font-bold tracking-tight">Curriculum Management</h2>
              <p className="text-muted-foreground">Upload and manage curriculum materials for your programs</p>
            </div>
            <Dialog open={uploadDialogOpen} onOpenChange={setUploadDialogOpen}>
              <DialogTrigger asChild>
                <Button className="bg-[#1f497d] hover:bg-[#1a3d6b]">
                  <Plus className="mr-2 h-4 w-4" />
                  Upload Files
                </Button>
              </DialogTrigger>
              <DialogContent className="sm:max-w-md">
                <DialogHeader>
                  <DialogTitle>Upload Curriculum Files</DialogTitle>
                  <DialogDescription>
                    Upload new curriculum materials for your programs. Supported formats: PDF, PowerPoint, Word, and
                    more.
                  </DialogDescription>
                </DialogHeader>
                <div className="space-y-4">
                  <div className="space-y-2">
                    <Label htmlFor="program">Program</Label>
                    <Select
                      value={uploadData.program}
                      onValueChange={(value) => setUploadData({ ...uploadData, program: value })}
                    >
                      <SelectTrigger>
                        <SelectValue placeholder="Select a program" />
                      </SelectTrigger>
                      <SelectContent>
                        {programs.map((program) => (
                          <SelectItem key={program.id} value={program.id}>
                            {program.name}
                          </SelectItem>
                        ))}
                      </SelectContent>
                    </Select>
                  </div>
                  <div className="space-y-2">
                    <Label htmlFor="title">Title</Label>
                    <Input
                      id="title"
                      placeholder="e.g., JavaScript Fundamentals"
                      value={uploadData.title}
                      onChange={(e) => setUploadData({ ...uploadData, title: e.target.value })}
                    />
                  </div>
                  <div className="space-y-2">
                    <Label htmlFor="description">Description</Label>
                    <Textarea
                      id="description"
                      placeholder="Brief description of the curriculum material"
                      value={uploadData.description}
                      onChange={(e) => setUploadData({ ...uploadData, description: e.target.value })}
                      rows={3}
                    />
                  </div>
                  <div className="space-y-2">
                    <Label htmlFor="files">Files</Label>
                    <Input
                      id="files"
                      type="file"
                      multiple
                      accept=".pdf,.pptx,.docx,.sketch,.zip"
                      onChange={handleFileUpload}
                    />
                    {selectedFiles.length > 0 && (
                      <div className="text-sm text-muted-foreground">Selected {selectedFiles.length} file(s)</div>
                    )}
>>>>>>> 411ad90a
                  </div>

                  {selectedFiles.length > 0 && (
                    <div className="mt-3 space-y-2">
                      <Label>Selected File:</Label>
                      {/* Display only the first selected file for now */}
                      <div className="flex items-center justify-between p-2 bg-muted rounded">
                          <div className="flex items-center gap-2">
                              <FileText className="h-4 w-4" />
                              <span className="text-sm">{selectedFiles[0].name}</span>
                          </div>
                          <span className="text-xs text-muted-foreground">
                              {(selectedFiles[0].size / (1024 * 1024)).toFixed(1)} MB
                          </span>
                      </div>
                    </div>
                  )}
                </div>
<<<<<<< HEAD

                {isUploading && (
                  <div className="space-y-2">
                    <div className="flex items-center justify-between text-sm">
                      <span>Uploading file...</span>
                      <span>{uploadProgress}%</span>
                    </div>
                    <Progress value={uploadProgress} className="h-2" />
                  </div>
                )}

                <DialogFooter> {/* DialogFooter within DialogContent */}
                  <Button
                    type="button" // Added type="button"
                    variant="outline"
                    onClick={() => setUploadDialogOpen(false)}
                    disabled={isUploading}
                  >
                    Cancel
                  </Button>
                  <Button
                    type="submit" // Changed to type="submit"
                    className="bg-website-primary hover:bg-website-primary/90"
                    onClick={handleUploadSubmit} // Directly call handler on button click
                    disabled={isUploading || selectedFiles.length === 0 || !uploadData.programId || !uploadData.title}
                  >
                    {isUploading ? <Loader2 className="mr-2 h-4 w-4 animate-spin" /> : "Upload File"}
                  </Button>
                </DialogFooter>
              </div>
            </DialogContent>
          </Dialog>
        </div>
      </div>

      {/* Upload Section (Visually for drag-and-drop, trigger modal) */}
      <Card className="border border-border bg-card">
        <CardHeader>
          <CardTitle className="text-card-foreground">Upload Curriculum Materials</CardTitle>
          <CardDescription>Upload documents, presentations, and other learning materials</CardDescription>
        </CardHeader>
        <CardContent className="space-y-4">
          <div className="border-2 border-dashed border-border rounded-lg p-8 text-center">
            <Upload className="mx-auto h-12 w-12 text-muted-foreground mb-4" />
            <div className="space-y-2">
              <p className="text-lg font-medium text-card-foreground">
                Drag and drop files here, or click to browse
              </p>
              <p className="text-sm text-muted-foreground">
                Supports PDF, PowerPoint, Word, Images, and more. Max file size: 50MB
              </p>
=======
              </DialogContent>
            </Dialog>
          </div>
          {/* Search and Filter */}
          <div className="flex items-center gap-4">
            <div className="relative flex-1 max-w-sm">
              <Search className="absolute left-3 top-1/2 transform -translate-y-1/2 text-muted-foreground h-4 w-4" />
              <Input
                placeholder="Search files..."
                value={searchTerm}
                onChange={(e) => setSearchTerm(e.target.value)}
                className="pl-10"
              />
>>>>>>> 411ad90a
            </div>
            <Button
              type="button" // Added type="button"
              className="mt-4 bg-website-primary hover:bg-website-primary/90"
              onClick={() => setUploadDialogOpen(true)}
            >
              <Upload className="mr-2 h-4 w-4" />
              Choose Files
            </Button>
          </div>
<<<<<<< HEAD
        </CardContent>
      </Card>

      {/* Search and Filter */}
      <div className="flex items-center gap-4">
        <div className="relative flex-1 max-w-sm">
          <Search className="absolute left-3 top-1/2 transform -translate-y-1/2 text-muted-foreground h-4 w-4" />
          <Input
            placeholder="Search curriculum files..."
            value={searchTerm}
            onChange={(e) => setSearchTerm(e.target.value)}
            className="pl-10"
          />
        </div>
        <Select value={filterType} onValueChange={setFilterType}>
          <SelectTrigger className="w-40">
            <SelectValue placeholder="Filter by type" />
          </SelectTrigger>
          <SelectContent>
            <SelectItem value="all">All Types</SelectItem>
            <SelectItem value="pdf">PDF</SelectItem>
            <SelectItem value="powerpoint">PowerPoint</SelectItem>
            <SelectItem value="word">Word</SelectItem>
            <SelectItem value="design">Design</SelectItem> {/* Changed to 'Design' */}
            <SelectItem value="archive">Archive</SelectItem>
            <SelectItem value="video">Video</SelectItem>
          </SelectContent>
        </Select>
        <Select value={filterProgram} onValueChange={setFilterProgram}>
          <SelectTrigger className="w-48">
            <SelectValue placeholder="Filter by program" />
          </SelectTrigger>
          <SelectContent>
            <SelectItem value="all">All Programs</SelectItem>
            {availablePrograms.length === 0 ? (
                <SelectItem value="" disabled>No programs available</SelectItem>
            ) : (
                availablePrograms.map((program) => (
                  <SelectItem key={program._id} value={program._id}>
                    {program.name}
                  </SelectItem>
                ))
            )}
          </SelectContent>
        </Select>
      </div>

      {/* Files List */}
      <Card className="border border-border bg-card">
        <CardHeader>
          <CardTitle className="text-card-foreground">Curriculum Files</CardTitle>
          <CardDescription>Manage your uploaded curriculum materials</CardDescription>
        </CardHeader>
        <CardContent>
          {isLoading ? (
            <div className="flex justify-center items-center h-64">
              <Loader2 className="h-8 w-8 animate-spin" />
            </div>
          ) : filteredFiles.length === 0 ? (
            <div className="text-center py-12">
              <FileText className="mx-auto h-12 w-12 text-muted-foreground mb-4" />
              <h3 className="mt-4 text-lg font-semibold text-card-foreground">No files found</h3>
              <p className="mt-2 text-muted-foreground">
                {searchTerm || filterType !== "all" || filterProgram !== "all"
                  ? "Try adjusting your search terms or filters"
                  : "Upload your first curriculum file to get started"}
              </p>
            </div>
          ) : (
            <div className="space-y-4">
              {filteredFiles.map((file) => (
                <div
                  key={file.id}
                  className="flex items-center justify-between p-4 rounded-lg border border-border bg-muted/30"
                >
                  <div className="flex items-center gap-4">
                    <div className="text-2xl">{getFileIcon(file.type)}</div>
=======
          {/* Files Grid */}
          <div className="grid grid-cols-1 md:grid-cols-2 lg:grid-cols-3 gap-6">
            {filteredFiles.map((file) => (
              <Card key={file.id} className="overflow-hidden">
                <CardHeader className="pb-3">
                  <div className="flex items-start justify-between">
>>>>>>> 411ad90a
                    <div className="space-y-1">
                      <p className="font-medium text-card-foreground">{file.name}</p>
                      <div className="flex items-center gap-4 text-sm text-muted-foreground">
                        <span>{file.program}</span>
                        <span>•</span>
                        <span>{file.size}</span>
                        <span>•</span>
                        <span>{new Date(file.uploadDate).toLocaleDateString()}</span>
                        <span>•</span>
                        <span>{file.downloads} downloads</span>
                      </div>
                    </div>
                  </div>
                  <div className="flex items-center gap-2">
                    <Badge className={getStatusColor(file.status)}>{file.status}</Badge>
                    <Badge variant="outline">{file.type}</Badge>
<<<<<<< HEAD
                    <Button type="button" variant="ghost" size="sm" onClick={() => handlePreviewFile(file)}>
                      <Eye className="h-4 w-4" />
                    </Button>
                    <Button type="button" variant="ghost" size="sm" onClick={() => handleDownloadFile(file)}>
                      <Download className="h-4 w-4" />
                    </Button>
                    <Button type="button" variant="ghost" size="sm" className="text-red-600 hover:text-red-700" onClick={() => handleDeleteFile(file.id, file.name)}>
                      <Trash2 className="h-4 w-4" />
                    </Button>
                  </div>
                </div>
              ))}
            </div>
          )}
        </CardContent>
      </Card>

      {/* Statistics */}
      <Card className="border border-border bg-card">
        <CardHeader>
          <CardTitle className="text-card-foreground">Curriculum Statistics</CardTitle>
          <CardDescription>Overview of your curriculum materials</CardDescription>
        </CardHeader>
        <CardContent>
          <div className="grid gap-4 md:grid-cols-4">
            <div className="text-center p-4 bg-blue-50 rounded-lg">
              <div className="flex items-center justify-center mb-2">
                  <FileText className="h-5 w-5 text-website-primary mr-2" />
                  <p className="text-2xl font-bold text-blue-600">{curriculumFiles.length}</p>
              </div>
              <p className="text-sm text-gray-600">Total Files</p>
            </div>

            <div className="text-center p-4 bg-green-50 rounded-lg">
                <div className="flex items-center justify-center mb-2">
                    <Download className="h-5 w-5 text-green-600 mr-2" />
                    <p className="text-2xl font-bold text-green-600">
                        {curriculumFiles.reduce((sum, file) => sum + file.downloads, 0)}
                    </p>
                </div>
                <p className="text-sm text-gray-600">Total Downloads</p>
            </div>

            <div className="text-center p-4 bg-yellow-50 rounded-lg">
                <div className="flex items-center justify-center mb-2">
                    <Upload className="h-5 w-5 text-yellow-600 mr-2" />
                    <p className="text-2xl font-bold text-yellow-600">
                        {curriculumFiles.filter((f) => f.status === "Approved").length}
                    </p>
                </div>
                <p className="text-sm text-gray-600">Approved Files</p>
            </div>

            <div className="text-center p-4 bg-purple-50 rounded-lg">
                <div className="flex items-center justify-center mb-2">
                    <HardDrive className="h-5 w-5 text-purple-600 mr-2" />
                    <p className="text-2xl font-bold text-purple-600">23.6 MB</p> {/* This remains mocked */}
                </div>
                <p className="text-sm text-gray-600">Storage Used</p>
            </div>
          </div>
        </CardContent>
      </Card>
    </div>
=======
                  </div>
                </CardHeader>
                <CardContent className="space-y-4">
                  <div className="grid grid-cols-2 gap-4 text-sm">
                    <div>
                      <span className="text-muted-foreground">Size</span>
                      <div className="font-medium">{file.size}</div>
                    </div>
                    <div>
                      <span className="text-muted-foreground">Downloads</span>
                      <div className="font-medium">{file.downloads}</div>
                    </div>
                  </div>
                  <div className="text-sm text-muted-foreground">
                    Uploaded: {new Date(file.uploadDate).toLocaleDateString()}
                  </div>
                  <div className="flex gap-2">
                    <Button variant="outline" size="sm" className="flex-1 bg-transparent">
                      <Eye className="mr-2 h-3 w-3" />
                      Preview
                    </Button>
                    <Button variant="outline" size="sm" className="flex-1 bg-transparent">
                      <Download className="mr-2 h-3 w-3" />
                      Download
                    </Button>
                  </div>
                </CardContent>
              </Card>
            ))}
          </div>
          {filteredFiles.length === 0 && (
            <div className="text-center py-8">
              <FileText className="mx-auto h-12 w-12 text-muted-foreground mb-4" />
              <p className="text-muted-foreground">No curriculum files found</p>
            </div>
          )}
        </div>
      </SidebarInset>
    </SidebarProvider>
>>>>>>> 411ad90a
  )
}<|MERGE_RESOLUTION|>--- conflicted
+++ resolved
@@ -1,4 +1,4 @@
-<<<<<<< HEAD
+
 // app/dashboard/Facilitator/fac-curriculum/page.tsx
 "use client";
 
@@ -10,20 +10,7 @@
 import { Input } from "@/components/ui/input";
 import { Badge } from "@/components/ui/badge";
 import { Progress } from "@/components/ui/progress";
-=======
-"use client"
-import type React from "react"
-import { useState } from "react"
-import { FileText, Download, Eye, Plus, Search, File, Presentation, Palette } from "lucide-react"
-import { AppSidebar } from "@/components/layout/sidebar"
-import { Button } from "@/components/ui/button"
-import { Card, CardContent, CardDescription, CardHeader, CardTitle } from "@/components/ui/card"
-import { SidebarInset, SidebarProvider, SidebarTrigger } from "@/components/ui/sidebar"
-import { Separator } from "@/components/ui/separator"
-import { Input } from "@/components/ui/input"
-import { Badge } from "@/components/ui/badge"
-import { Progress } from "@/components/ui/progress"
->>>>>>> 411ad90a
+
 import {
   Dialog,
   DialogContent,
@@ -31,7 +18,7 @@
   DialogHeader,
   DialogTitle,
   DialogTrigger,
-<<<<<<< HEAD
+
   DialogFooter // Added DialogFooter for submit/cancel buttons
 } from "@/components/ui/dialog";
 import { Label } from "@/components/ui/label";
@@ -228,131 +215,7 @@
     }
   }
 
-=======
-} from "@/components/ui/dialog"
-import { Label } from "@/components/ui/label"
-import { Select, SelectContent, SelectItem, SelectTrigger, SelectValue } from "@/components/ui/select"
-import { Textarea } from "@/components/ui/textarea"
-
-export default function Curriculum() {
-  const [searchTerm, setSearchTerm] = useState("")
-  const [filterType, setFilterType] = useState("all")
-  const [filterProgram, setFilterProgram] = useState("all")
-  const [uploadProgress, setUploadProgress] = useState(0)
-  const [isUploading, setIsUploading] = useState(false)
-  const [uploadDialogOpen, setUploadDialogOpen] = useState(false)
-  const [selectedFiles, setSelectedFiles] = useState<File[]>([])
-  const [uploadData, setUploadData] = useState({
-    program: "",
-    title: "",
-    description: "",
-    type: "",
-  })
-  // Mock curriculum data
-  const [curriculumFiles, setCurriculumFiles] = useState([
-    {
-      id: 1,
-      name: "Web Development Fundamentals.pdf",
-      program: "Software Engineering Bootcamp",
-      type: "PDF",
-      size: "2.4 MB",
-      uploadDate: "2024-01-15",
-      downloads: 45,
-      status: "Active",
-    },
-    {
-      id: 2,
-      name: "JavaScript Advanced Concepts.pptx",
-      program: "Software Engineering Bootcamp",
-      type: "PowerPoint",
-      size: "5.1 MB",
-      uploadDate: "2024-01-14",
-      downloads: 32,
-      status: "Active",
-    },
-    {
-      id: 3,
-      name: "Data Analysis with Python.pdf",
-      program: "Data Science Fundamentals",
-      type: "PDF",
-      size: "3.8 MB",
-      uploadDate: "2024-01-12",
-      downloads: 28,
-      status: "Active",
-    },
-    {
-      id: 4,
-      name: "Mobile UI Design Guidelines.sketch",
-      program: "Mobile App Development",
-      type: "Sketch",
-      size: "12.3 MB",
-      uploadDate: "2024-01-10",
-      downloads: 15,
-      status: "Draft",
-    },
-  ])
-
-  const programs = [
-    { id: "software-engineering", name: "Software Engineering Bootcamp" },
-    { id: "data-science", name: "Data Science Fundamentals" },
-    { id: "mobile-dev", name: "Mobile App Development" },
-    { id: "ui-ux", name: "UI/UX Design Workshop" },
-  ]
-  const filteredFiles = curriculumFiles.filter((file) => {
-    const matchesSearch =
-      file.name.toLowerCase().includes(searchTerm.toLowerCase()) ||
-      file.program.toLowerCase().includes(searchTerm.toLowerCase())
-    const matchesType = filterType === "all" || file.type.toLowerCase() === filterType.toLowerCase()
-    const matchesProgram = filterProgram === "all" || file.program === filterProgram
-    return matchesSearch && matchesType && matchesProgram
-  })
-  const handleFileUpload = (event: React.ChangeEvent<HTMLInputElement>) => {
-    const files = event.target.files
-    if (files && files.length > 0) {
-      setSelectedFiles(Array.from(files))
-    }
-  }
-  const handleUploadSubmit = () => {
-    if (!uploadData.program || !uploadData.title || selectedFiles.length === 0) {
-      alert("Please fill in all required fields and select files")
-      return
-    }
-    setIsUploading(true)
-    setUploadProgress(0)
-    // Simulate upload progress
-    const interval = setInterval(() => {
-      setUploadProgress((prev) => {
-        if (prev >= 100) {
-          clearInterval(interval)
-          // Add new files to the list
-          const newFiles = selectedFiles.map((file, index) => ({
-            id: curriculumFiles.length + index + 1,
-            name: file.name,
-            program: programs.find((p) => p.id === uploadData.program)?.name || "",
-            type: file.type.includes("pdf")
-              ? "PDF"
-              : file.type.includes("powerpoint") || file.type.includes("presentation")
-                ? "PowerPoint"
-                : file.type.includes("word") || file.type.includes("document")
-                  ? "Word"
-                  : "Document",
-            size: `${(file.size / (1024 * 1024)).toFixed(1)} MB`,
-            uploadDate: new Date().toISOString().split("T")[0],
-            downloads: 0,
-            status: "Active",
-          }))
-          setCurriculumFiles((prev) => [...prev, ...newFiles])
-          setUploadDialogOpen(false)
-          setSelectedFiles([])
-          setUploadData({ program: "", title: "", description: "", type: "" })
-          alert(`Successfully uploaded ${selectedFiles.length} file(s)!`)
-          return 100
-        }
-        return prev + 10
-      })
-    }, 200)
-  }
->>>>>>> 411ad90a
+
   const handleExportList = () => {
     // This will export the currently filtered list to CSV.
     const csvContent = [
@@ -369,10 +232,9 @@
     ]
       .map((row) => row.join(","))
       .join("\n")
-<<<<<<< HEAD
-
-=======
->>>>>>> 411ad90a
+
+
+
     const blob = new Blob([csvContent], { type: "text/csv" })
     const url = window.URL.createObjectURL(blob)
     const a = document.createElement("a")
@@ -382,7 +244,7 @@
     a.click()
     document.body.removeChild(a)
     window.URL.revokeObjectURL(url)
-<<<<<<< HEAD
+
 
     toast.success("File list exported successfully!");
   }
@@ -561,119 +423,7 @@
                       <p className="mt-2 text-sm text-gray-500">or drag and drop your file here</p>
                       <p className="text-xs text-gray-400">PDF, PowerPoint, Word, Images (Max 50MB)</p>
                     </div>
-=======
-    alert("File list exported successfully!")
-  }
-  const getFileIcon = (type: string) => {
-    switch (type.toLowerCase()) {
-      case "pdf":
-        return <FileText className="h-6 w-6" />
-      case "powerpoint":
-      case "pptx":
-        return <Presentation className="h-6 w-6" />
-      case "word":
-      case "docx":
-        return <FileText className="h-6 w-6" />
-      case "sketch":
-        return <Palette className="h-6 w-6" />
-      default:
-        return <File className="h-6 w-6" />
-    }
-  }
-  const getStatusColor = (status: string) => {
-    switch (status) {
-      case "Active":
-        return "bg-green-100 text-green-800 dark:bg-green-900/20 dark:text-green-400"
-      case "Draft":
-        return "bg-yellow-100 text-yellow-800 dark:bg-yellow-900/20 dark:text-yellow-400"
-      case "Archived":
-        return "bg-gray-100 text-gray-800 dark:bg-gray-900/20 dark:text-gray-400"
-      default:
-        return "bg-blue-100 text-blue-800 dark:bg-blue-900/20 dark:text-blue-400"
-    }
-  }
-  return (
-    <SidebarProvider>
-      <AppSidebar />
-      <SidebarInset>
-        <header className="flex h-16 shrink-0 items-center gap-2 border-b px-4">
-          <SidebarTrigger className="-ml-1" />
-          <Separator orientation="vertical" className="mr-2 h-4" />
-          <h1 className="text-lg font-semibold">Curriculum Upload</h1>
-        </header>
-        <div className="flex flex-1 flex-col gap-4 p-4">
-          {/* Header Section */}
-          <div className="flex items-center justify-between">
-            <div>
-              <h2 className="text-2xl font-bold tracking-tight">Curriculum Management</h2>
-              <p className="text-muted-foreground">Upload and manage curriculum materials for your programs</p>
-            </div>
-            <Dialog open={uploadDialogOpen} onOpenChange={setUploadDialogOpen}>
-              <DialogTrigger asChild>
-                <Button className="bg-[#1f497d] hover:bg-[#1a3d6b]">
-                  <Plus className="mr-2 h-4 w-4" />
-                  Upload Files
-                </Button>
-              </DialogTrigger>
-              <DialogContent className="sm:max-w-md">
-                <DialogHeader>
-                  <DialogTitle>Upload Curriculum Files</DialogTitle>
-                  <DialogDescription>
-                    Upload new curriculum materials for your programs. Supported formats: PDF, PowerPoint, Word, and
-                    more.
-                  </DialogDescription>
-                </DialogHeader>
-                <div className="space-y-4">
-                  <div className="space-y-2">
-                    <Label htmlFor="program">Program</Label>
-                    <Select
-                      value={uploadData.program}
-                      onValueChange={(value) => setUploadData({ ...uploadData, program: value })}
-                    >
-                      <SelectTrigger>
-                        <SelectValue placeholder="Select a program" />
-                      </SelectTrigger>
-                      <SelectContent>
-                        {programs.map((program) => (
-                          <SelectItem key={program.id} value={program.id}>
-                            {program.name}
-                          </SelectItem>
-                        ))}
-                      </SelectContent>
-                    </Select>
-                  </div>
-                  <div className="space-y-2">
-                    <Label htmlFor="title">Title</Label>
-                    <Input
-                      id="title"
-                      placeholder="e.g., JavaScript Fundamentals"
-                      value={uploadData.title}
-                      onChange={(e) => setUploadData({ ...uploadData, title: e.target.value })}
-                    />
-                  </div>
-                  <div className="space-y-2">
-                    <Label htmlFor="description">Description</Label>
-                    <Textarea
-                      id="description"
-                      placeholder="Brief description of the curriculum material"
-                      value={uploadData.description}
-                      onChange={(e) => setUploadData({ ...uploadData, description: e.target.value })}
-                      rows={3}
-                    />
-                  </div>
-                  <div className="space-y-2">
-                    <Label htmlFor="files">Files</Label>
-                    <Input
-                      id="files"
-                      type="file"
-                      multiple
-                      accept=".pdf,.pptx,.docx,.sketch,.zip"
-                      onChange={handleFileUpload}
-                    />
-                    {selectedFiles.length > 0 && (
-                      <div className="text-sm text-muted-foreground">Selected {selectedFiles.length} file(s)</div>
-                    )}
->>>>>>> 411ad90a
+
                   </div>
 
                   {selectedFiles.length > 0 && (
@@ -692,7 +442,7 @@
                     </div>
                   )}
                 </div>
-<<<<<<< HEAD
+
 
                 {isUploading && (
                   <div className="space-y-2">
@@ -744,21 +494,7 @@
               <p className="text-sm text-muted-foreground">
                 Supports PDF, PowerPoint, Word, Images, and more. Max file size: 50MB
               </p>
-=======
-              </DialogContent>
-            </Dialog>
-          </div>
-          {/* Search and Filter */}
-          <div className="flex items-center gap-4">
-            <div className="relative flex-1 max-w-sm">
-              <Search className="absolute left-3 top-1/2 transform -translate-y-1/2 text-muted-foreground h-4 w-4" />
-              <Input
-                placeholder="Search files..."
-                value={searchTerm}
-                onChange={(e) => setSearchTerm(e.target.value)}
-                className="pl-10"
-              />
->>>>>>> 411ad90a
+
             </div>
             <Button
               type="button" // Added type="button"
@@ -769,7 +505,7 @@
               Choose Files
             </Button>
           </div>
-<<<<<<< HEAD
+
         </CardContent>
       </Card>
 
@@ -847,14 +583,7 @@
                 >
                   <div className="flex items-center gap-4">
                     <div className="text-2xl">{getFileIcon(file.type)}</div>
-=======
-          {/* Files Grid */}
-          <div className="grid grid-cols-1 md:grid-cols-2 lg:grid-cols-3 gap-6">
-            {filteredFiles.map((file) => (
-              <Card key={file.id} className="overflow-hidden">
-                <CardHeader className="pb-3">
-                  <div className="flex items-start justify-between">
->>>>>>> 411ad90a
+
                     <div className="space-y-1">
                       <p className="font-medium text-card-foreground">{file.name}</p>
                       <div className="flex items-center gap-4 text-sm text-muted-foreground">
@@ -871,7 +600,7 @@
                   <div className="flex items-center gap-2">
                     <Badge className={getStatusColor(file.status)}>{file.status}</Badge>
                     <Badge variant="outline">{file.type}</Badge>
-<<<<<<< HEAD
+
                     <Button type="button" variant="ghost" size="sm" onClick={() => handlePreviewFile(file)}>
                       <Eye className="h-4 w-4" />
                     </Button>
@@ -936,46 +665,5 @@
         </CardContent>
       </Card>
     </div>
-=======
-                  </div>
-                </CardHeader>
-                <CardContent className="space-y-4">
-                  <div className="grid grid-cols-2 gap-4 text-sm">
-                    <div>
-                      <span className="text-muted-foreground">Size</span>
-                      <div className="font-medium">{file.size}</div>
-                    </div>
-                    <div>
-                      <span className="text-muted-foreground">Downloads</span>
-                      <div className="font-medium">{file.downloads}</div>
-                    </div>
-                  </div>
-                  <div className="text-sm text-muted-foreground">
-                    Uploaded: {new Date(file.uploadDate).toLocaleDateString()}
-                  </div>
-                  <div className="flex gap-2">
-                    <Button variant="outline" size="sm" className="flex-1 bg-transparent">
-                      <Eye className="mr-2 h-3 w-3" />
-                      Preview
-                    </Button>
-                    <Button variant="outline" size="sm" className="flex-1 bg-transparent">
-                      <Download className="mr-2 h-3 w-3" />
-                      Download
-                    </Button>
-                  </div>
-                </CardContent>
-              </Card>
-            ))}
-          </div>
-          {filteredFiles.length === 0 && (
-            <div className="text-center py-8">
-              <FileText className="mx-auto h-12 w-12 text-muted-foreground mb-4" />
-              <p className="text-muted-foreground">No curriculum files found</p>
-            </div>
-          )}
-        </div>
-      </SidebarInset>
-    </SidebarProvider>
->>>>>>> 411ad90a
   )
-}+}
