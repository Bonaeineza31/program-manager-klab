"use client";

<<<<<<< HEAD
import React, { useState, useEffect, useCallback } from "react";
import { Plus, Edit, Trash2, Loader2 } from "lucide-react";
import { toast } from "sonner";
import { Button } from "@/components/ui/button";
import { Card, CardContent, CardHeader, CardTitle } from "@/components/ui/card";
import { Dialog, DialogContent, DialogFooter, DialogHeader, DialogTitle } from "@/components/ui/dialog";
import { Input } from "@/components/ui/input";
import { Label } from "@/components/ui/label";
import { Textarea } from "@/components/ui/textarea";
import { Select, SelectContent, SelectItem, SelectTrigger, SelectValue } from "@/components/ui/select";
import { Accordion, AccordionContent, AccordionItem, AccordionTrigger } from "@/components/ui/accordion";
import { getMyRoadmaps, saveRoadmap, deleteRoadmap } from "@/lib/services/roadmap.service";
import { getAllPrograms } from "@/lib/services/program.service";
import { Roadmap, Program, Topic } from "@/types";

const initialFormData = { program: "", weekNumber: "", title: "", startDate: "", objectives: "", topics: [{ day: "Monday", title: "", duration: "3 hours", sessionType: "in-person" }] };

export default function FacilitatorRoadmapPage() {
    const [roadmaps, setRoadmaps] = useState<Roadmap[]>([]);
    const [myPrograms, setMyPrograms] = useState<Program[]>([]);
    const [loading, setLoading] = useState(true);
    const [isModalOpen, setIsModalOpen] = useState(false);
    const [isSubmitting, setIsSubmitting] = useState(false);
    const [editingRoadmap, setEditingRoadmap] = useState<Roadmap | null>(null);
    const [formData, setFormData] = useState<any>(initialFormData);

    const fetchData = useCallback(async () => {
        setLoading(true);
        try {
            const [roadmapsData, programsData] = await Promise.all([getMyRoadmaps(), getAllPrograms()]);
            setRoadmaps(roadmapsData);
            setMyPrograms(programsData);
        } catch (err) { toast.error("Failed to load data.");
        } finally { setLoading(false); }
    }, []);

    useEffect(() => { fetchData(); }, [fetchData]);

    const handleOpenModal = (roadmap: Roadmap | null = null) => {
        setEditingRoadmap(roadmap);
        if (roadmap) {
            setFormData({
                program: typeof roadmap.program === 'string' ? roadmap.program : roadmap.program._id,
                weekNumber: roadmap.weekNumber,
                title: roadmap.title,
                startDate: new Date(roadmap.startDate).toISOString().split('T')[0],
                objectives: roadmap.objectives.join('\n'),
                topics: roadmap.topics.length > 0 ? roadmap.topics : initialFormData.topics,
            });
        } else {
            setFormData(initialFormData);
        }
        setIsModalOpen(true);
    };

    const handleDelete = (roadmapId: string) => {
        toast("Are you sure?", {
            description: "This will permanently delete the weekly roadmap and all its topics.",
            action: { label: "Delete", onClick: async () => {
                try {
                    await deleteRoadmap(roadmapId);
                    toast.success("Roadmap deleted.");
                    fetchData();
                } catch { toast.error("Failed to delete roadmap."); }
            }},
            cancel: { label: "Cancel" }
        });
    };

    const handleTopicChange = (index: number, field: string, value: string) => {
        const newTopics = [...formData.topics];
        newTopics[index] = { ...newTopics[index], [field]: value };
        setFormData({ ...formData, topics: newTopics });
    };

    const addTopicField = () => {
        const days = ['Monday', 'Tuesday', 'Wednesday', 'Thursday', 'Friday'];
        const nextDay = days[formData.topics.length] || `Day ${formData.topics.length + 1}`;
        setFormData({ ...formData, topics: [...formData.topics, { day: nextDay, title: "", duration: "3 hours", sessionType: "in-person" }] });
    };
    
    const removeTopicField = (index: number) => {
        const newTopics = formData.topics.filter((_: any, i: number) => i !== index);
        setFormData({ ...formData, topics: newTopics });
    };

    const handleSubmit = async (e: React.FormEvent) => {
        e.preventDefault();
        setIsSubmitting(true);
        try {
            await saveRoadmap(formData);
            toast.success(`Roadmap for Week ${formData.weekNumber} saved successfully!`);
            setIsModalOpen(false);
            fetchData();
        } catch (err: any) {
            toast.error(err.response?.data?.message || "Operation failed.");
        } finally {
            setIsSubmitting(false);
        }
    };
    
    return (
        <div className="space-y-6">
            <div className="flex items-center justify-between">
                <div><h1 className="text-3xl font-bold">Weekly Roadmap</h1><p className="text-muted-foreground">Plan and manage weekly learning schedules.</p></div>
                <Button onClick={() => handleOpenModal()}><Plus className="mr-2 h-4 w-4"/>Plan New Week</Button>
            </div>
            
            <Card>
                <CardHeader><CardTitle>My Planned Weeks</CardTitle></CardHeader>
                <CardContent>
                    {loading ? <div className="text-center p-8"><Loader2 className="h-8 w-8 animate-spin mx-auto"/></div> :
                    roadmaps.length === 0 ? <p className="text-center py-10 text-muted-foreground">You haven't planned any weeks yet.</p> :
                    <Accordion type="single" collapsible className="w-full">
                        {roadmaps.map(roadmap => (
                            <AccordionItem value={roadmap._id} key={roadmap._id}>
                                <AccordionTrigger className="text-lg p-4 hover:no-underline">
                                    Week {roadmap.weekNumber}: {roadmap.title} ({(roadmap.program as any)?.name})
                                </AccordionTrigger>
                                <AccordionContent className="px-4 pb-4 space-y-4">
                                    <div className="flex justify-end gap-2">
                                        <Button size="sm" variant="outline" onClick={() => handleOpenModal(roadmap)}><Edit className="mr-2 h-4 w-4"/>Edit Week</Button>
                                        <Button size="sm" variant="destructive-outline" onClick={() => handleDelete(roadmap._id)}><Trash2 className="mr-2 h-4 w-4"/>Delete Week</Button>
                                    </div>
                                    <div className="space-y-2">
                                        <h4 className="font-semibold">Daily Topics</h4>
                                        {roadmap.topics.map(topic => (
                                            <div key={topic._id} className="p-3 border rounded-md bg-gray-50">{topic.day}: {topic.title} ({topic.sessionType})</div>
                                        ))}
                                    </div>
                                </AccordionContent>
                            </AccordionItem>
                        ))}
                    </Accordion>
                    }
                </CardContent>
            </Card>

            <Dialog open={isModalOpen} onOpenChange={setIsModalOpen}>
                <DialogContent className="sm:max-w-2xl max-h-[90vh] overflow-y-auto">
                    <DialogHeader><DialogTitle>{editingRoadmap ? 'Edit' : 'Plan'} Week</DialogTitle></DialogHeader>
                    <form onSubmit={handleSubmit} className="space-y-4 py-4">
                        {/* Form content remains largely the same, but is now used for both create and edit */}
                        <div className="grid grid-cols-3 gap-4">
                            <div className="space-y-2 col-span-2"><Label>Program</Label><Select value={formData.program} onValueChange={(v) => setFormData(f => ({...f, program: v}))} required><SelectTrigger><SelectValue/></SelectTrigger><SelectContent>{myPrograms.map(p => <SelectItem key={p._id} value={p._id}>{p.name}</SelectItem>)}</SelectContent></Select></div>
                            <div className="space-y-2"><Label>Week #</Label><Input type="number" value={formData.weekNumber} onChange={(e) => setFormData(f => ({...f, weekNumber: e.target.value}))} required/></div>
                        </div>
                        <div className="space-y-2"><Label>Week Title</Label><Input value={formData.title} onChange={(e) => setFormData(f => ({...f, title: e.target.value}))} required/></div>
                        <div className="space-y-2"><Label>Start Date</Label><Input type="date" value={formData.startDate} onChange={(e) => setFormData(f => ({...f, startDate: e.target.value}))} required/></div>
                        <div className="space-y-2"><Label>Objectives</Label><Textarea placeholder="One per line..." value={formData.objectives} onChange={(e) => setFormData(f => ({...f, objectives: e.target.value}))} /></div>
                        
                        <div className="space-y-3 pt-3 border-t">
                            <Label>Daily Topics</Label>
                            {formData.topics.map((topic: any, index: number) => (
                                <div key={index} className="grid grid-cols-7 gap-2 items-center">
                                    <Input value={topic.day} onChange={(e) => handleTopicChange(index, 'day', e.target.value)} className="col-span-1"/>
                                    <Input placeholder="Topic Title" value={topic.title} onChange={(e) => handleTopicChange(index, 'title', e.target.value)} className="col-span-3"/>
                                    <Input placeholder="Duration" value={topic.duration} onChange={(e) => handleTopicChange(index, 'duration', e.target.value)} className="col-span-1"/>
                                    <Select value={topic.sessionType} onValueChange={(v) => handleTopicChange(index, 'sessionType', v)}><SelectTrigger><SelectValue/></SelectTrigger><SelectContent><SelectItem value="in-person">In-Person</SelectItem><SelectItem value="online">Online</SelectItem></SelectContent></Select>
                                    <Button type="button" variant="ghost" size="icon" className="text-red-500" onClick={() => removeTopicField(index)}><Trash2 className="h-4 w-4"/></Button>
                                </div>
                            ))}
                            <Button type="button" variant="outline" size="sm" onClick={addTopicField}>Add Day</Button>
                        </div>

                        <DialogFooter><Button variant="outline" onClick={() => setIsModalOpen(false)}>Cancel</Button><Button type="submit" disabled={isSubmitting}>{isSubmitting && <Loader2 className="mr-2 h-4 w-4 animate-spin"/>}Save Roadmap</Button></DialogFooter>
                    </form>
                </DialogContent>
            </Dialog>
        </div>
    );
}
=======
import { useState, useEffect } from "react";
import { Calendar, Clock, BookOpen, Users, CheckCircle, AlertCircle, Plus, Loader2, Edit, Trash2, MessageSquare } from "lucide-react";
import { Button } from "@/components/ui/button";
import { Card, CardContent, CardDescription, CardHeader, CardTitle } from "@/components/ui/card";
import { Badge } from "@/components/ui/badge";
import { Tabs, TabsContent, TabsList, TabsTrigger } from "@/components/ui/tabs";
import { Select, SelectContent, SelectItem, SelectTrigger, SelectValue } from "@/components/ui/select";
import {
  Dialog,
  DialogContent,
  DialogDescription,
  DialogHeader,
  DialogTitle,
  DialogTrigger,
  DialogFooter
} from "@/components/ui/dialog";
import { Input } from "@/components/ui/input";
import { Label } from "@/components/ui/label";
import { Textarea } from "@/components/ui/textarea";
import { Progress } from "@/components/ui/progress";
import { toast } from "sonner";
import { useAuth } from "@/lib/contexts/RoleContext";
import api from "@/lib/api";

interface ProgramForRoadmap {
  _id: string;
  name: string;
}

interface WeeklyRoadmapItem {
  _id: string;
  program: string;
  weekNumber: number;
  title: string;
  startDate: string;
  endDate?: string;
  status?: "current" | "completed" | "upcoming";
  approvalStatus?: "draft" | "pending_approval" | "approved" | "rejected";
  topics: Array<{
    day: string;
    topic: string;
    duration: string;
    type: "in-person" | "online";
    completed: boolean;
  }>;
  objectives: string[];
  resources?: number;
  assignments?: number;
  students?: number;
  feedback?: string;
  approvedBy?: string;
  approvedAt?: string;
}

export default function WeeklyRoadmapPage() {
  const { user, role, loading: authLoading } = useAuth();
  const [selectedProgram, setSelectedProgram] = useState<string>("");
  const [programs, setPrograms] = useState<ProgramForRoadmap[]>([]);
  const [weeklyRoadmap, setWeeklyRoadmap] = useState<WeeklyRoadmapItem[]>([]);
  const [planWeekOpen, setPlanWeekOpen] = useState(false);
  const [editWeekOpen, setEditWeekOpen] = useState(false);
  const [feedbackOpen, setFeedbackOpen] = useState(false);
  const [selectedWeek, setSelectedWeek] = useState<WeeklyRoadmapItem | null>(null);
  const [isProcessing, setIsProcessing] = useState(false);
  const [isLoadingRoadmap, setIsLoadingRoadmap] = useState(false);
  const [weekPlan, setWeekPlan] = useState({
    program: "",
    weekNumber: "",
    title: "",
    startDate: "",
    objectives: "",
    topics: ["", "", "", "", ""]
  });
  const [feedback, setFeedback] = useState("");
  const [studentCount, setStudentCount] = useState<number | null>(null);
  const [loadingStudents, setLoadingStudents] = useState(false);

  // Fetch programs on component mount
  useEffect(() => {
    const fetchPrograms = async () => {
      try {
        const response = await api.get("/programs");
        const programsData = response.data.data || [];
        setPrograms(programsData);
        if (programsData.length > 0) {
          setSelectedProgram(programsData[0]._id);
        }
      } catch (error) {
        console.error("Failed to fetch programs:", error);
        toast.error("Failed to load programs");
      }
    };

    fetchPrograms();
  }, []);

  // Fetch roadmap when program changes
  useEffect(() => {
    if (!selectedProgram) return;

    const fetchRoadmap = async () => {
      setIsLoadingRoadmap(true);
      try {
        const response = await api.get(`/roadmap/${selectedProgram}`);
        const roadmapData = response.data.data || [];
        setWeeklyRoadmap(roadmapData);
      } catch (error) {
        console.error("Failed to fetch roadmap:", error);
        setWeeklyRoadmap([]);
      } finally {
        setIsLoadingRoadmap(false);
      }
    };

    fetchRoadmap();
  }, [selectedProgram]);

  // Fetch student count when selectedProgram changes
  useEffect(() => {
    if (!selectedProgram) return;
    setLoadingStudents(true);
    api.get(`/programs/${selectedProgram}/student-count`)
      .then(res => setStudentCount(res.data.data.count))
      .catch(() => setStudentCount(null))
      .finally(() => setLoadingStudents(false));
  }, [selectedProgram]);

  const handlePlanWeek = async () => {
    if (!weekPlan.program || !weekPlan.weekNumber || !weekPlan.title || !weekPlan.startDate) {
      toast.error("Please fill in all required fields to plan a week.");
      return;
    }

    // Prevent duplicate week plan
    const weekExists = weeklyRoadmap.some(
      w => w.weekNumber === parseInt(weekPlan.weekNumber)
    );
    if (weekExists) {
      toast.error("A week plan for this week already exists.");
      return;
    }

    setIsProcessing(true);
    try {
      await api.post("/roadmap", {
        program: weekPlan.program,
        weekNumber: parseInt(weekPlan.weekNumber),
        title: weekPlan.title,
        startDate: weekPlan.startDate,
        objectives: weekPlan.objectives.split("\n").filter(obj => obj.trim()),
        topics: weekPlan.topics.map((topic, index) => ({
          day: ["Monday", "Tuesday", "Wednesday", "Thursday", "Friday"][index],
          topic,
          duration: "3 hours",
          type: (index % 2 === 0 ? "in-person" : "online") as "in-person" | "online",
          completed: false
        }))
      });

      setPlanWeekOpen(false);
      setWeekPlan({
        program: "",
        weekNumber: "",
        title: "",
        startDate: "",
        objectives: "",
        topics: ["", "", "", "", ""]
      });

      // Refresh roadmap data
      const response = await api.get(`/roadmap/${selectedProgram}`);
      setWeeklyRoadmap(response.data.data || []);
      
      toast.success("Week plan created successfully!");
    } catch (error: any) {
      console.error("Failed to create week plan:", error);
      toast.error(error.response?.data?.message || "Failed to create week plan.");
    } finally {
      setIsProcessing(false);
    }
  };

  const handleTopicChange = (index: number, value: string) => {
    const newTopics = [...weekPlan.topics];
    newTopics[index] = value;
    setWeekPlan({ ...weekPlan, topics: newTopics });
  };

  const handleEditWeek = (week: WeeklyRoadmapItem) => {
    setSelectedWeek(week);
    setWeekPlan({
      program: week.program,
      weekNumber: week.weekNumber.toString(),
      title: week.title,
      startDate: week.startDate.split('T')[0],
      objectives: week.objectives.join('\n'),
      topics: week.topics.map(t => t.topic)
    });
    setEditWeekOpen(true);
  };

  const handleUpdateWeek = async () => {
    if (!selectedWeek || !weekPlan.title || !weekPlan.startDate) {
      toast.error("Please fill in all required fields.");
      return;
    }

    setIsProcessing(true);
    try {
      await api.put(`/roadmap/week/${selectedWeek._id}`, {
        title: weekPlan.title,
        startDate: weekPlan.startDate,
        objectives: weekPlan.objectives.split("\n").filter(obj => obj.trim()),
        topics: weekPlan.topics.map((topic, index) => ({
          day: ["Monday", "Tuesday", "Wednesday", "Thursday", "Friday"][index],
          topic,
          duration: "3 hours",
          type: (index % 2 === 0 ? "in-person" : "online") as "in-person" | "online",
          completed: false
        }))
      });

      setEditWeekOpen(false);
      setSelectedWeek(null);
      setWeekPlan({
        program: "",
        weekNumber: "",
        title: "",
        startDate: "",
        objectives: "",
        topics: ["", "", "", "", ""]
      });

      // Refresh roadmap data
      const response = await api.get(`/roadmap/${selectedProgram}`);
      setWeeklyRoadmap(response.data.data || []);
      
      toast.success("Week plan updated successfully!");
    } catch (error: any) {
      console.error("Failed to update week plan:", error);
      toast.error(error.response?.data?.message || "Failed to update week plan.");
    } finally {
      setIsProcessing(false);
    }
  };

  const handleDeleteWeek = async (weekId: string) => {
    if (!confirm("Are you sure you want to delete this week plan? This action cannot be undone.")) {
      return;
    }

    setIsProcessing(true);
    try {
      await api.delete(`/roadmap/week/${weekId}`);
      
      // Refresh roadmap data
      const response = await api.get(`/roadmap/${selectedProgram}`);
      setWeeklyRoadmap(response.data.data || []);
      
      toast.success("Week plan deleted successfully!");
    } catch (error: any) {
      console.error("Failed to delete week plan:", error);
      toast.error(error.response?.data?.message || "Failed to delete week plan.");
    } finally {
      setIsProcessing(false);
    }
  };

  const handleTopicStatusChange = async (weekId: string, topicIndex: number, completed: boolean) => {
    try {
      await api.patch(`/roadmap/week/${weekId}/topic-status`, {
        topicIndex,
        completed
      });
      
      // Refresh roadmap data
      const response = await api.get(`/roadmap/${selectedProgram}`);
      setWeeklyRoadmap(response.data.data || []);
      
      toast.success("Topic status updated successfully!");
    } catch (error: any) {
      console.error("Failed to update topic status:", error);
      toast.error(error.response?.data?.message || "Failed to update topic status.");
    }
  };

  const handleFeedback = (week: WeeklyRoadmapItem) => {
    setSelectedWeek(week);
    setFeedback("");
    setFeedbackOpen(true);
  };

  const handleSubmitFeedback = async () => {
    if (!feedback.trim()) {
      toast.error("Please enter feedback.");
      return;
    }

    toast.success("Feedback submitted successfully!");
    setFeedbackOpen(false);
    setSelectedWeek(null);
    setFeedback("");
  };

  const handleSubmitForApproval = async (weekId: string) => {
    try {
      await api.post(`/roadmap/week/${weekId}/submit`);
      
      // Refresh roadmap data
      const response = await api.get(`/roadmap/${selectedProgram}`);
      setWeeklyRoadmap(response.data.data || []);
      
      toast.success("Week plan submitted for approval!");
    } catch (error: any) {
      console.error("Failed to submit for approval:", error);
      toast.error(error.response?.data?.message || "Failed to submit for approval.");
    }
  };

  const getStatusColor = (status: string) => {
    switch (status) {
      case "current": return "bg-blue-500";
      case "completed": return "bg-green-500";
      case "upcoming": return "bg-yellow-500";
      default: return "bg-gray-500";
    }
  };

  const getApprovalStatusColor = (status: string) => {
    switch (status) {
      case "draft": return "bg-gray-500";
      case "pending_approval": return "bg-yellow-500";
      case "approved": return "bg-green-500";
      case "rejected": return "bg-red-500";
      default: return "bg-gray-500";
    }
  };

  const getApprovalStatusText = (status: string) => {
    switch (status) {
      case "draft": return "Draft";
      case "pending_approval": return "Pending Approval";
      case "approved": return "Approved";
      case "rejected": return "Rejected";
      default: return "Draft";
    }
  };

  const getTypeColor = (type: string) => {
    return type === "in-person" ? "bg-green-100 text-green-700" : "bg-blue-100 text-blue-700";
  };

  const filteredRoadmap = weeklyRoadmap.filter((item: WeeklyRoadmapItem) => {
    const matchesProgram = selectedProgram === "all" || item.program === selectedProgram;
    return matchesProgram;
  });

  // Helper function to determine if a week is current
  const isCurrentWeek = (week: WeeklyRoadmapItem) => {
    const today = new Date();
    const weekStart = new Date(week.startDate);
    const weekEnd = new Date(weekStart);
    weekEnd.setDate(weekStart.getDate() + 6);
    
    return today >= weekStart && today <= weekEnd;
  };

  // Helper function to determine if a week is upcoming
  const isUpcomingWeek = (week: WeeklyRoadmapItem) => {
    const today = new Date();
    const weekStart = new Date(week.startDate);
    return today < weekStart;
  };

  // Get current week
  const currentWeek = filteredRoadmap.find(isCurrentWeek);

  if (authLoading) {
    return (
      <div className="flex justify-center items-center h-full min-h-[50vh]">
        <Loader2 className="h-8 w-8 animate-spin" />
      </div>
    );
  }

  if (!user || role !== 'facilitator') {
    return (
      <Card>
        <CardHeader>
          <CardTitle>Access Denied</CardTitle>
        </CardHeader>
        <CardContent>
          <p className="text-muted-foreground">You do not have permission to view this page.</p>
        </CardContent>
      </Card>
    );
  }

  return (
    <div className="flex flex-1 flex-col gap-4 p-4">
      <div className="flex items-center justify-between">
        <div>
          <h2 className="text-2xl font-bold tracking-tight">Weekly Roadmap</h2>
          <p className="text-muted-foreground">Plan and track weekly learning objectives and schedules</p>
        </div>
        <div className="flex gap-2">
          <Select value={selectedProgram} onValueChange={setSelectedProgram}>
            <SelectTrigger className="w-48">
              <SelectValue placeholder="Select a program" />
            </SelectTrigger>
            <SelectContent>
              {programs.map((program: ProgramForRoadmap) => (
                <SelectItem key={program._id} value={program._id}>
                  {program.name}
                </SelectItem>
              ))}
            </SelectContent>
          </Select>
          <Dialog open={planWeekOpen} onOpenChange={setPlanWeekOpen}>
            <DialogTrigger asChild>
              <Button>
                <Plus className="mr-2 h-4 w-4" />
                Plan Week
              </Button>
            </DialogTrigger>
            <DialogContent className="sm:max-w-lg max-h-[80vh] overflow-y-auto">
              <DialogHeader>
                <DialogTitle>Plan New Week</DialogTitle>
                <DialogDescription>Create a weekly roadmap for your program</DialogDescription>
              </DialogHeader>
              <div className="space-y-4">
                <div className="space-y-2">
                  <Label htmlFor="program">Program *</Label>
                  <Select
                    value={weekPlan.program}
                    onValueChange={(value) => setWeekPlan({ ...weekPlan, program: value })}
                  >
                    <SelectTrigger>
                      <SelectValue placeholder="Select a program" />
                    </SelectTrigger>
                    <SelectContent>
                      {programs.map((program: ProgramForRoadmap) => (
                        <SelectItem key={program._id} value={program._id}>
                          {program.name}
                        </SelectItem>
                      ))}
                    </SelectContent>
                  </Select>
                </div>
                <div className="grid grid-cols-2 gap-4">
                  <div className="space-y-2">
                    <Label htmlFor="week-number">Week Number *</Label>
                    <Input
                      id="week-number"
                      type="number"
                      placeholder="e.g., 4"
                      value={weekPlan.weekNumber}
                      onChange={(e) => setWeekPlan({ ...weekPlan, weekNumber: e.target.value })}
                    />
                  </div>
                  <div className="space-y-2">
                    <Label htmlFor="start-date">Start Date *</Label>
                    <Input
                      id="start-date"
                      type="date"
                      value={weekPlan.startDate}
                      onChange={(e) => setWeekPlan({ ...weekPlan, startDate: e.target.value })}
                    />
                  </div>
                </div>
                <div className="space-y-2">
                  <Label htmlFor="title">Week Title *</Label>
                  <Input
                    id="title"
                    placeholder="e.g., Advanced JavaScript Concepts"
                    value={weekPlan.title}
                    onChange={(e) => setWeekPlan({ ...weekPlan, title: e.target.value })}
                  />
                </div>
                <div className="space-y-2">
                  <Label>Daily Topics</Label>
                  {["Monday", "Tuesday", "Wednesday", "Thursday", "Friday"].map((day, index) => (
                    <div key={day} className="space-y-1">
                      <Label className="text-sm text-muted-foreground">{day}</Label>
                      <Input
                        placeholder={`${day} topic...`}
                        value={weekPlan.topics[index]}
                        onChange={(e) => handleTopicChange(index, e.target.value)}
                      />
                    </div>
                  ))}
                </div>
                <div className="space-y-2">
                  <Label htmlFor="objectives">Learning Objectives</Label>
                  <Textarea
                    id="objectives"
                    placeholder="Enter learning objectives (one per line)..."
                    value={weekPlan.objectives}
                    onChange={(e) => setWeekPlan({ ...weekPlan, objectives: e.target.value })}
                    rows={4}
                  />
                </div>
                <DialogFooter>
                  <Button
                    variant="outline"
                    onClick={() => setPlanWeekOpen(false)}
                    disabled={isProcessing}
                  >
                    Cancel
                  </Button>
                  <Button
                    onClick={handlePlanWeek}
                    disabled={isProcessing}
                  >
                    {isProcessing ? (
                      <>
                        <Loader2 className="mr-2 h-4 w-4 animate-spin" />
                        Creating...
                      </>
                    ) : (
                      "Create Week Plan"
                    )}
                  </Button>
                </DialogFooter>
              </div>
            </DialogContent>
          </Dialog>
        </div>
      </div>

      <div className="grid gap-4 md:grid-cols-4">
        <Card>
          <CardHeader className="flex flex-row items-center justify-between space-y-0 pb-2">
            <CardTitle className="text-sm font-medium">Current Week</CardTitle>
            <Calendar className="h-4 w-4 text-muted-foreground" />
          </CardHeader>
          <CardContent>
            <div className="text-2xl font-bold">Week {currentWeek?.weekNumber || "N/A"}</div>
            <p className="text-xs text-muted-foreground">
              {currentWeek?.startDate 
                ? <span suppressHydrationWarning>{new Date(currentWeek.startDate).toLocaleDateString()}</span>
                : "No current week"
              }
            </p>
          </CardContent>
        </Card>
        <Card>
          <CardHeader className="flex flex-row items-center justify-between space-y-0 pb-2">
            <CardTitle className="text-sm font-medium">Sessions This Week</CardTitle>
            <Clock className="h-4 w-4 text-muted-foreground" />
          </CardHeader>
          <CardContent>
            <div className="text-2xl font-bold">
              {currentWeek?.topics.length || 0}
            </div>
            <p className="text-xs text-muted-foreground">
              {currentWeek?.topics.filter(t => t.type === "in-person").length || 0} in-person,{" "}
              {currentWeek?.topics.filter(t => t.type === "online").length || 0} online
            </p>
          </CardContent>
        </Card>
        <Card>
          <CardHeader className="flex flex-row items-center justify-between space-y-0 pb-2">
            <CardTitle className="text-sm font-medium">Completion Rate</CardTitle>
            <CheckCircle className="h-4 w-4 text-muted-foreground" />
          </CardHeader>
          <CardContent>
            <div className="text-2xl font-bold">
              {(() => {
                if (!currentWeek || currentWeek.topics.length === 0) return "0%";
                const completed = currentWeek.topics.filter(t => t.completed).length;
                return `${Math.round((completed / currentWeek.topics.length) * 100)}%`;
              })()}
            </div>
            <p className="text-xs text-muted-foreground">
              {(() => {
                if (!currentWeek) return "No current week";
                const completed = currentWeek.topics.filter(t => t.completed).length;
                return `${completed} of ${currentWeek.topics.length} sessions done`;
              })()}
            </p>
          </CardContent>
        </Card>
        <Card>
          <CardHeader className="flex flex-row items-center justify-between space-y-0 pb-2">
            <CardTitle className="text-sm font-medium">Total Students</CardTitle>
            <Users className="h-4 w-4 text-muted-foreground" />
          </CardHeader>
          <CardContent>
            <div className="text-2xl font-bold">
              {loadingStudents ? <Loader2 className="inline h-5 w-5 animate-spin" /> : (studentCount !== null ? studentCount : "-")}
            </div>
            <p className="text-xs text-muted-foreground">Across all programs</p>
          </CardContent>
        </Card>
      </div>

      <Tabs defaultValue="current" className="w-full">
        <TabsList className="grid w-full grid-cols-3">
          <TabsTrigger value="current">Current Week</TabsTrigger>
          <TabsTrigger value="upcoming">Upcoming Weeks</TabsTrigger>
          <TabsTrigger value="overview">Program Overview</TabsTrigger>
        </TabsList>
        
        <TabsContent value="current" className="space-y-4 mt-4">
          {isLoadingRoadmap ? (
            <Card>
              <CardContent className="py-8 text-center">
                <Loader2 className="mx-auto h-8 w-8 animate-spin mb-4" />
                <p className="text-muted-foreground">Loading roadmap...</p>
              </CardContent>
            </Card>
          ) : !currentWeek ? (
            <Card>
              <CardContent className="py-8 text-center text-muted-foreground">
                <BookOpen className="mx-auto h-12 w-12 mb-4" />
                No current roadmap found for selected program.
              </CardContent>
            </Card>
          ) : (
            <Card key={currentWeek._id} className="transition-all duration-200 hover:shadow-lg">
              <CardHeader>
                <div className="flex items-start justify-between">
                  <div>
                    <div className="flex items-center gap-2 mb-2">
                      <CardTitle>{currentWeek.title}</CardTitle>
                      <Badge className="bg-blue-500 text-white border-0">
                        Week {currentWeek.weekNumber}
                      </Badge>
                      <Badge className={`${getApprovalStatusColor(currentWeek.approvalStatus || "draft")} text-white border-0`}>
                        {getApprovalStatusText(currentWeek.approvalStatus || "draft")}
                      </Badge>
                    </div>
                    <CardDescription className="text-lg font-medium">
                      {programs.find(p => p._id === currentWeek.program)?.name || currentWeek.program}
                    </CardDescription>
                    <p className="text-sm text-muted-foreground mt-1">
                      {new Date(currentWeek.startDate).toLocaleDateString()}
                      {currentWeek.endDate && ` - ${new Date(currentWeek.endDate).toLocaleDateString()}`}
                    </p>
                  </div>
                  <div className="text-right">
                    <div className="flex items-center gap-4 text-sm text-muted-foreground mb-2">
                      <span>{currentWeek.resources || 0} resources</span>
                      <span>{currentWeek.assignments || 0} assignments</span>
                      <span>{currentWeek.students || 0} students</span>
                    </div>
                    <div className="flex items-center gap-2">
                      {currentWeek.approvalStatus === "draft" && (
                        <Button
                          variant="outline"
                          size="sm"
                          onClick={() => handleSubmitForApproval(currentWeek._id)}
                          className="text-blue-600 hover:text-blue-700"
                        >
                          Submit for Approval
                        </Button>
                      )}
                      <Button
                        variant="outline"
                        size="sm"
                        onClick={() => handleEditWeek(currentWeek)}
                      >
                        <Edit className="h-4 w-4" />
                      </Button>
                      <Button
                        variant="outline"
                        size="sm"
                        onClick={() => handleFeedback(currentWeek)}
                      >
                        <MessageSquare className="h-4 w-4" />
                      </Button>
                      <Button
                        variant="outline"
                        size="sm"
                        onClick={() => handleDeleteWeek(currentWeek._id)}
                        className="text-red-600 hover:text-red-700"
                      >
                        <Trash2 className="h-4 w-4" />
                      </Button>
                    </div>
                  </div>
                </div>
              </CardHeader>
              <CardContent className="space-y-4">
                <div>
                  <h4 className="font-medium mb-2">Learning Objectives</h4>
                  <div className="grid grid-cols-1 md:grid-cols-2 gap-2">
                    {currentWeek.objectives.map((objective: string, objIndex: number) => (
                      <div key={objIndex} className="flex items-start gap-2 text-sm">
                        <CheckCircle className="h-4 w-4 text-green-500 mt-0.5 flex-shrink-0" />
                        <span className="text-muted-foreground">{objective}</span>
                      </div>
                    ))}
                  </div>
                </div>
                <div>
                  <div className="flex items-center justify-between mb-3">
                    <h4 className="font-medium">Daily Schedule</h4>
                    <div className="flex items-center gap-2 text-sm text-muted-foreground">
                      <span>Progress:</span>
                      <Progress 
                        value={currentWeek.topics.filter((t: any) => t.completed).length / currentWeek.topics.length * 100} 
                        className="w-20 h-2"
                      />
                      <span>{currentWeek.topics.filter((t: any) => t.completed).length}/{currentWeek.topics.length}</span>
                    </div>
                  </div>
                  <div className="space-y-3">
                    {currentWeek.topics.map((topic, topicIndex) => (
                      <div
                        key={topicIndex}
                        className={`flex items-center justify-between p-3 rounded-lg border cursor-pointer transition-colors ${
                          topic.completed ? "bg-green-50 border-green-200" : "bg-muted border-border"
                        }`}
                        onClick={() => handleTopicStatusChange(currentWeek._id, topicIndex, !topic.completed)}
                      >
                        <div className="flex items-center gap-3">
                          {topic.completed ? (
                            <CheckCircle className="h-5 w-5 text-green-500" />
                          ) : (
                            <AlertCircle className="h-5 w-5 text-yellow-500" />
                          )}
                          <div>
                            <p className="font-medium">{topic.day}</p>
                            <p className="text-sm text-muted-foreground">{topic.topic}</p>
                          </div>
                        </div>
                        <div className="flex items-center gap-2">
                          <Badge variant="outline" className={getTypeColor(topic.type)}>
                            {topic.type === "in-person" ? "In-Person" : "Online"}
                          </Badge>
                          <span className="text-sm text-muted-foreground">{topic.duration}</span>
                        </div>
                      </div>
                    ))}
                  </div>
                </div>
                {currentWeek.approvalStatus === "rejected" && currentWeek.feedback && (
                  <div className="px-6 pb-6">
                    <div className="bg-red-50 border border-red-200 rounded-lg p-3">
                      <h5 className="font-medium text-red-800 mb-1">Feedback from Program Manager:</h5>
                      <p className="text-sm text-red-700">{currentWeek.feedback}</p>
                    </div>
                  </div>
                )}
              </CardContent>
            </Card>
          )}
        </TabsContent>
        
        {/* Edit Week Dialog */}
        <Dialog open={editWeekOpen} onOpenChange={setEditWeekOpen}>
          <DialogContent className="sm:max-w-lg max-h-[80vh] overflow-y-auto">
            <DialogHeader>
              <DialogTitle>Edit Week Plan</DialogTitle>
              <DialogDescription>Update the weekly roadmap for your program</DialogDescription>
            </DialogHeader>
            <div className="space-y-4">
              <div className="space-y-2">
                <Label htmlFor="edit-title">Week Title *</Label>
                <Input
                  id="edit-title"
                  placeholder="e.g., Advanced JavaScript Concepts"
                  value={weekPlan.title}
                  onChange={(e) => setWeekPlan({ ...weekPlan, title: e.target.value })}
                />
              </div>
              <div className="space-y-2">
                <Label htmlFor="edit-start-date">Start Date *</Label>
                <Input
                  id="edit-start-date"
                  type="date"
                  value={weekPlan.startDate}
                  onChange={(e) => setWeekPlan({ ...weekPlan, startDate: e.target.value })}
                />
              </div>
              <div className="space-y-2">
                <Label>Daily Topics</Label>
                {["Monday", "Tuesday", "Wednesday", "Thursday", "Friday"].map((day, index) => (
                  <div key={day} className="space-y-1">
                    <Label className="text-sm text-muted-foreground">{day}</Label>
                    <Input
                      placeholder={`${day} topic...`}
                      value={weekPlan.topics[index]}
                      onChange={(e) => handleTopicChange(index, e.target.value)}
                    />
                  </div>
                ))}
              </div>
              <div className="space-y-2">
                <Label htmlFor="edit-objectives">Learning Objectives</Label>
                <Textarea
                  id="edit-objectives"
                  placeholder="Enter learning objectives (one per line)..."
                  value={weekPlan.objectives}
                  onChange={(e) => setWeekPlan({ ...weekPlan, objectives: e.target.value })}
                  rows={4}
                />
              </div>
              <DialogFooter>
                <Button
                  variant="outline"
                  onClick={() => setEditWeekOpen(false)}
                  disabled={isProcessing}
                >
                  Cancel
                </Button>
                <Button
                  onClick={handleUpdateWeek}
                  disabled={isProcessing}
                >
                  {isProcessing ? (
                    <>
                      <Loader2 className="mr-2 h-4 w-4 animate-spin" />
                      Updating...
                    </>
                  ) : (
                    "Update Week Plan"
                  )}
                </Button>
              </DialogFooter>
            </div>
          </DialogContent>
        </Dialog>

        {/* Feedback Dialog */}
        <Dialog open={feedbackOpen} onOpenChange={setFeedbackOpen}>
          <DialogContent className="sm:max-w-md">
            <DialogHeader>
              <DialogTitle>Add Feedback</DialogTitle>
              <DialogDescription>Provide feedback for this week plan</DialogDescription>
            </DialogHeader>
            <div className="space-y-4">
              <div className="space-y-2">
                <Label htmlFor="feedback">Feedback</Label>
                <Textarea
                  id="feedback"
                  placeholder="Enter your feedback..."
                  value={feedback}
                  onChange={(e) => setFeedback(e.target.value)}
                  rows={4}
                />
              </div>
              <DialogFooter>
                <Button
                  variant="outline"
                  onClick={() => setFeedbackOpen(false)}
                  disabled={isProcessing}
                >
                  Cancel
                </Button>
                <Button
                  onClick={handleSubmitFeedback}
                  disabled={isProcessing}
                >
                  {isProcessing ? (
                    <>
                      <Loader2 className="mr-2 h-4 w-4 animate-spin" />
                      Submitting...
                    </>
                  ) : (
                    "Submit Feedback"
                  )}
                </Button>
              </DialogFooter>
            </div>
          </DialogContent>
        </Dialog>
        
        <TabsContent value="upcoming" className="space-y-4 mt-4">
          {isLoadingRoadmap ? (
            <Card>
              <CardContent className="py-8 text-center">
                <Loader2 className="mx-auto h-8 w-8 animate-spin mb-4" />
                <p className="text-muted-foreground">Loading roadmap...</p>
              </CardContent>
            </Card>
          ) : filteredRoadmap.filter(isUpcomingWeek).length === 0 ? (
            <Card>
              <CardContent className="py-8 text-center text-muted-foreground">
                <BookOpen className="mx-auto h-12 w-12 mb-4" />
                No upcoming roadmap found for selected program. Plan a new week!
              </CardContent>
            </Card>
          ) : (
            filteredRoadmap.filter(isUpcomingWeek).map((week: WeeklyRoadmapItem, index: number) => (
              <Card key={week._id || index} className="transition-all duration-200 hover:shadow-lg">
                <CardHeader>
                  <div className="flex items-start justify-between">
                    <div>
                      <div className="flex items-center gap-2 mb-2">
                        <CardTitle>{week.title}</CardTitle>
                        <Badge variant="outline">Week {week.weekNumber}</Badge>
                        <Badge className={`${getApprovalStatusColor(week.approvalStatus || "draft")} text-white border-0`}>
                          {getApprovalStatusText(week.approvalStatus || "draft")}
                        </Badge>
                      </div>
                      <CardDescription className="text-lg font-medium">
                        {programs.find(p => p._id === week.program)?.name || week.program}
                      </CardDescription>
                      <p className="text-sm text-muted-foreground mt-1">
                        Starts: {new Date(week.startDate).toLocaleDateString()}
                      </p>
                    </div>
                    <div className="flex items-center gap-2">
                      {week.approvalStatus === "draft" && (
                        <Button
                          variant="outline"
                          size="sm"
                          onClick={() => handleSubmitForApproval(week._id)}
                          className="text-blue-600 hover:text-blue-700"
                        >
                          Submit for Approval
                        </Button>
                      )}
                      <Button variant="outline" size="sm" onClick={() => handleEditWeek(week)}>
                        <Edit className="h-4 w-4" />
                      </Button>
                      <Button variant="outline" size="sm" onClick={() => handleFeedback(week)}>
                        <MessageSquare className="h-4 w-4" />
                      </Button>
                      <Button
                        variant="outline"
                        size="sm"
                        onClick={() => handleDeleteWeek(week._id)}
                        className="text-red-600 hover:text-red-700"
                      >
                        <Trash2 className="h-4 w-4" />
                      </Button>
                    </div>
                  </div>
                </CardHeader>
                <CardContent>
                  <div>
                    <h4 className="font-medium mb-2">Planned Topics</h4>
                    <div className="grid grid-cols-2 gap-2">
                      {week.topics.map((topic, topicIndex) => (
                        <div key={topicIndex} className="flex items-center gap-2 text-sm text-muted-foreground">
                          <div className="h-1 w-1 rounded-full bg-muted-foreground"></div>
                          {topic.topic}
                        </div>
                      ))}
                    </div>
                  </div>
                  {week.approvalStatus === "rejected" && week.feedback && (
                    <div className="px-6 pb-6">
                      <div className="bg-red-50 border border-red-200 rounded-lg p-3">
                        <h5 className="font-medium text-red-800 mb-1">Feedback from Program Manager:</h5>
                        <p className="text-sm text-red-700">{week.feedback}</p>
                      </div>
                    </div>
                  )}
                </CardContent>
              </Card>
            ))
          )}
        </TabsContent>
        
        <TabsContent value="overview" className="space-y-4 mt-4">
          <div className="text-center py-8">
            <BookOpen className="mx-auto h-12 w-12 text-muted-foreground mb-4" />
            <p className="text-muted-foreground">Program overview and long-term planning will appear here</p>
          </div>
        </TabsContent>
      </Tabs>
    </div>
  );
} 
>>>>>>> ad8e622e
<|MERGE_RESOLUTION|>--- conflicted
+++ resolved
@@ -1,179 +1,5 @@
 "use client";
 
-<<<<<<< HEAD
-import React, { useState, useEffect, useCallback } from "react";
-import { Plus, Edit, Trash2, Loader2 } from "lucide-react";
-import { toast } from "sonner";
-import { Button } from "@/components/ui/button";
-import { Card, CardContent, CardHeader, CardTitle } from "@/components/ui/card";
-import { Dialog, DialogContent, DialogFooter, DialogHeader, DialogTitle } from "@/components/ui/dialog";
-import { Input } from "@/components/ui/input";
-import { Label } from "@/components/ui/label";
-import { Textarea } from "@/components/ui/textarea";
-import { Select, SelectContent, SelectItem, SelectTrigger, SelectValue } from "@/components/ui/select";
-import { Accordion, AccordionContent, AccordionItem, AccordionTrigger } from "@/components/ui/accordion";
-import { getMyRoadmaps, saveRoadmap, deleteRoadmap } from "@/lib/services/roadmap.service";
-import { getAllPrograms } from "@/lib/services/program.service";
-import { Roadmap, Program, Topic } from "@/types";
-
-const initialFormData = { program: "", weekNumber: "", title: "", startDate: "", objectives: "", topics: [{ day: "Monday", title: "", duration: "3 hours", sessionType: "in-person" }] };
-
-export default function FacilitatorRoadmapPage() {
-    const [roadmaps, setRoadmaps] = useState<Roadmap[]>([]);
-    const [myPrograms, setMyPrograms] = useState<Program[]>([]);
-    const [loading, setLoading] = useState(true);
-    const [isModalOpen, setIsModalOpen] = useState(false);
-    const [isSubmitting, setIsSubmitting] = useState(false);
-    const [editingRoadmap, setEditingRoadmap] = useState<Roadmap | null>(null);
-    const [formData, setFormData] = useState<any>(initialFormData);
-
-    const fetchData = useCallback(async () => {
-        setLoading(true);
-        try {
-            const [roadmapsData, programsData] = await Promise.all([getMyRoadmaps(), getAllPrograms()]);
-            setRoadmaps(roadmapsData);
-            setMyPrograms(programsData);
-        } catch (err) { toast.error("Failed to load data.");
-        } finally { setLoading(false); }
-    }, []);
-
-    useEffect(() => { fetchData(); }, [fetchData]);
-
-    const handleOpenModal = (roadmap: Roadmap | null = null) => {
-        setEditingRoadmap(roadmap);
-        if (roadmap) {
-            setFormData({
-                program: typeof roadmap.program === 'string' ? roadmap.program : roadmap.program._id,
-                weekNumber: roadmap.weekNumber,
-                title: roadmap.title,
-                startDate: new Date(roadmap.startDate).toISOString().split('T')[0],
-                objectives: roadmap.objectives.join('\n'),
-                topics: roadmap.topics.length > 0 ? roadmap.topics : initialFormData.topics,
-            });
-        } else {
-            setFormData(initialFormData);
-        }
-        setIsModalOpen(true);
-    };
-
-    const handleDelete = (roadmapId: string) => {
-        toast("Are you sure?", {
-            description: "This will permanently delete the weekly roadmap and all its topics.",
-            action: { label: "Delete", onClick: async () => {
-                try {
-                    await deleteRoadmap(roadmapId);
-                    toast.success("Roadmap deleted.");
-                    fetchData();
-                } catch { toast.error("Failed to delete roadmap."); }
-            }},
-            cancel: { label: "Cancel" }
-        });
-    };
-
-    const handleTopicChange = (index: number, field: string, value: string) => {
-        const newTopics = [...formData.topics];
-        newTopics[index] = { ...newTopics[index], [field]: value };
-        setFormData({ ...formData, topics: newTopics });
-    };
-
-    const addTopicField = () => {
-        const days = ['Monday', 'Tuesday', 'Wednesday', 'Thursday', 'Friday'];
-        const nextDay = days[formData.topics.length] || `Day ${formData.topics.length + 1}`;
-        setFormData({ ...formData, topics: [...formData.topics, { day: nextDay, title: "", duration: "3 hours", sessionType: "in-person" }] });
-    };
-    
-    const removeTopicField = (index: number) => {
-        const newTopics = formData.topics.filter((_: any, i: number) => i !== index);
-        setFormData({ ...formData, topics: newTopics });
-    };
-
-    const handleSubmit = async (e: React.FormEvent) => {
-        e.preventDefault();
-        setIsSubmitting(true);
-        try {
-            await saveRoadmap(formData);
-            toast.success(`Roadmap for Week ${formData.weekNumber} saved successfully!`);
-            setIsModalOpen(false);
-            fetchData();
-        } catch (err: any) {
-            toast.error(err.response?.data?.message || "Operation failed.");
-        } finally {
-            setIsSubmitting(false);
-        }
-    };
-    
-    return (
-        <div className="space-y-6">
-            <div className="flex items-center justify-between">
-                <div><h1 className="text-3xl font-bold">Weekly Roadmap</h1><p className="text-muted-foreground">Plan and manage weekly learning schedules.</p></div>
-                <Button onClick={() => handleOpenModal()}><Plus className="mr-2 h-4 w-4"/>Plan New Week</Button>
-            </div>
-            
-            <Card>
-                <CardHeader><CardTitle>My Planned Weeks</CardTitle></CardHeader>
-                <CardContent>
-                    {loading ? <div className="text-center p-8"><Loader2 className="h-8 w-8 animate-spin mx-auto"/></div> :
-                    roadmaps.length === 0 ? <p className="text-center py-10 text-muted-foreground">You haven't planned any weeks yet.</p> :
-                    <Accordion type="single" collapsible className="w-full">
-                        {roadmaps.map(roadmap => (
-                            <AccordionItem value={roadmap._id} key={roadmap._id}>
-                                <AccordionTrigger className="text-lg p-4 hover:no-underline">
-                                    Week {roadmap.weekNumber}: {roadmap.title} ({(roadmap.program as any)?.name})
-                                </AccordionTrigger>
-                                <AccordionContent className="px-4 pb-4 space-y-4">
-                                    <div className="flex justify-end gap-2">
-                                        <Button size="sm" variant="outline" onClick={() => handleOpenModal(roadmap)}><Edit className="mr-2 h-4 w-4"/>Edit Week</Button>
-                                        <Button size="sm" variant="destructive-outline" onClick={() => handleDelete(roadmap._id)}><Trash2 className="mr-2 h-4 w-4"/>Delete Week</Button>
-                                    </div>
-                                    <div className="space-y-2">
-                                        <h4 className="font-semibold">Daily Topics</h4>
-                                        {roadmap.topics.map(topic => (
-                                            <div key={topic._id} className="p-3 border rounded-md bg-gray-50">{topic.day}: {topic.title} ({topic.sessionType})</div>
-                                        ))}
-                                    </div>
-                                </AccordionContent>
-                            </AccordionItem>
-                        ))}
-                    </Accordion>
-                    }
-                </CardContent>
-            </Card>
-
-            <Dialog open={isModalOpen} onOpenChange={setIsModalOpen}>
-                <DialogContent className="sm:max-w-2xl max-h-[90vh] overflow-y-auto">
-                    <DialogHeader><DialogTitle>{editingRoadmap ? 'Edit' : 'Plan'} Week</DialogTitle></DialogHeader>
-                    <form onSubmit={handleSubmit} className="space-y-4 py-4">
-                        {/* Form content remains largely the same, but is now used for both create and edit */}
-                        <div className="grid grid-cols-3 gap-4">
-                            <div className="space-y-2 col-span-2"><Label>Program</Label><Select value={formData.program} onValueChange={(v) => setFormData(f => ({...f, program: v}))} required><SelectTrigger><SelectValue/></SelectTrigger><SelectContent>{myPrograms.map(p => <SelectItem key={p._id} value={p._id}>{p.name}</SelectItem>)}</SelectContent></Select></div>
-                            <div className="space-y-2"><Label>Week #</Label><Input type="number" value={formData.weekNumber} onChange={(e) => setFormData(f => ({...f, weekNumber: e.target.value}))} required/></div>
-                        </div>
-                        <div className="space-y-2"><Label>Week Title</Label><Input value={formData.title} onChange={(e) => setFormData(f => ({...f, title: e.target.value}))} required/></div>
-                        <div className="space-y-2"><Label>Start Date</Label><Input type="date" value={formData.startDate} onChange={(e) => setFormData(f => ({...f, startDate: e.target.value}))} required/></div>
-                        <div className="space-y-2"><Label>Objectives</Label><Textarea placeholder="One per line..." value={formData.objectives} onChange={(e) => setFormData(f => ({...f, objectives: e.target.value}))} /></div>
-                        
-                        <div className="space-y-3 pt-3 border-t">
-                            <Label>Daily Topics</Label>
-                            {formData.topics.map((topic: any, index: number) => (
-                                <div key={index} className="grid grid-cols-7 gap-2 items-center">
-                                    <Input value={topic.day} onChange={(e) => handleTopicChange(index, 'day', e.target.value)} className="col-span-1"/>
-                                    <Input placeholder="Topic Title" value={topic.title} onChange={(e) => handleTopicChange(index, 'title', e.target.value)} className="col-span-3"/>
-                                    <Input placeholder="Duration" value={topic.duration} onChange={(e) => handleTopicChange(index, 'duration', e.target.value)} className="col-span-1"/>
-                                    <Select value={topic.sessionType} onValueChange={(v) => handleTopicChange(index, 'sessionType', v)}><SelectTrigger><SelectValue/></SelectTrigger><SelectContent><SelectItem value="in-person">In-Person</SelectItem><SelectItem value="online">Online</SelectItem></SelectContent></Select>
-                                    <Button type="button" variant="ghost" size="icon" className="text-red-500" onClick={() => removeTopicField(index)}><Trash2 className="h-4 w-4"/></Button>
-                                </div>
-                            ))}
-                            <Button type="button" variant="outline" size="sm" onClick={addTopicField}>Add Day</Button>
-                        </div>
-
-                        <DialogFooter><Button variant="outline" onClick={() => setIsModalOpen(false)}>Cancel</Button><Button type="submit" disabled={isSubmitting}>{isSubmitting && <Loader2 className="mr-2 h-4 w-4 animate-spin"/>}Save Roadmap</Button></DialogFooter>
-                    </form>
-                </DialogContent>
-            </Dialog>
-        </div>
-    );
-}
-=======
 import { useState, useEffect } from "react";
 import { Calendar, Clock, BookOpen, Users, CheckCircle, AlertCircle, Plus, Loader2, Edit, Trash2, MessageSquare } from "lucide-react";
 import { Button } from "@/components/ui/button";
@@ -1142,5 +968,4 @@
       </Tabs>
     </div>
   );
-} 
->>>>>>> ad8e622e
+} 