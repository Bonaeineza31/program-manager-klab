"use client"

import { useState, useEffect } from "react"
import { Download, Loader2, FileText, BarChart3, Users, Calendar } from "lucide-react"
<<<<<<< HEAD
import { useAuth } from "@/lib/contexts/RoleContext"
=======
import { UserRole } from "@/lib/contexts/RoleContext"
>>>>>>> bab487f3

import { Button } from "@/components/ui/button"
import { Card, CardContent, CardDescription, CardHeader, CardTitle } from "@/components/ui/card"
import { Input } from "@/components/ui/input"
import { Label } from "@/components/ui/label"
import { Select, SelectContent, SelectItem, SelectTrigger, SelectValue } from "@/components/ui/select"
import { Alert, AlertDescription } from "@/components/ui/alert"

interface Program {
  id: string;
  name: string;
}

interface ReportConfig {
  programId: string;
  startDate: string;
  endDate: string;
  format: string;
}

export default function ReportsExportPage() {
  const { user } = useAuth()
  const [programs, setPrograms] = useState<Program[]>([])
  const [loading, setLoading] = useState(true)

  const [attendanceReport, setAttendanceReport] = useState<ReportConfig>({
    programId: "",
    startDate: "",
    endDate: "",
    format: "pdf"
  })

  const [isGenerating, setIsGenerating] = useState(false)

  useEffect(() => {
    const fetchPrograms = async () => {
      try {
        // Get token from user context or authentication provider
        const token = localStorage.getItem('accessToken')

        const response = await fetch("http://localhost:8000/api/v1/programs", {
          method: "GET",
          credentials: "include",
          headers: {
            'Authorization': `Bearer ${token}`,
            "Content-Type": "application/json",
            "Accept": "application/json"
          }
        });
        if (!response.ok) throw new Error("Failed to fetch programs");
        const json = await response.json();
        // Assuming backend returns { statusCode, data: [...] }
        const programList = Array.isArray(json.data) ? json.data : [];
        setPrograms(programList);
        if (programList.length > 0) {
          setAttendanceReport(prev => ({ ...prev, programId: programList[0].id || programList[0]._id }));
        }
      } catch (err) {
        console.error("Failed to fetch programs", err);
      } finally {
        setLoading(false);
      }
    };
    fetchPrograms();
  }, [])

  const handleInputChange = (e: React.ChangeEvent<HTMLInputElement | HTMLSelectElement>) => {
    const { id, value } = e.target
    setAttendanceReport(prev => ({ ...prev, [id]: value }))
  }

  const handleGenerateReport = async () => {
    if (!attendanceReport.programId || !attendanceReport.startDate || !attendanceReport.endDate) {
      alert("Please select a program and a date range.")
      return
    }
    
    setIsGenerating(true)
    try {
      // Simulate API call
      await new Promise(resolve => setTimeout(resolve, 2000))
      
      // Simulate file download
      const program = programs.find(p => p.id === attendanceReport.programId)
      const filename = `attendance-report-${program?.name}-${attendanceReport.startDate}-to-${attendanceReport.endDate}.${attendanceReport.format}`
      
      // Create a dummy download link
      const link = document.createElement('a')
      link.href = 'data:text/plain;charset=utf-8,' + encodeURIComponent(`Attendance Report for ${program?.name}\nDate Range: ${attendanceReport.startDate} to ${attendanceReport.endDate}\nFormat: ${attendanceReport.format.toUpperCase()}\n\nThis is a sample report. In production, this would contain actual attendance data.`)
      link.download = filename
      document.body.appendChild(link)
      link.click()
      link.remove()
      
      alert("Report generated and downloaded successfully!")
    } catch (err) {
      alert(`Failed to generate report: ${err instanceof Error ? err.message : "Unknown error"}`)
    } finally {
      setIsGenerating(false)
    }
  }

  return (
    <div className="space-y-6">
      {/* Header */}
      <div>
        <h1 className="text-3xl font-bold tracking-tight">Reports & Data Export</h1>
        <p className="text-muted-foreground">
          Generate and download reports for analysis and record-keeping.
        </p>
      </div>

      {/* Report Types Grid */}
      <div className="grid grid-cols-1 md:grid-cols-2 lg:grid-cols-3 gap-6">
        <Card>
          <CardHeader className="flex flex-row items-center justify-between space-y-0 pb-2">
            <CardTitle className="text-sm font-medium">Attendance Reports</CardTitle>
            <Users className="h-4 w-4 text-muted-foreground" />
          </CardHeader>
          <CardContent>
            <div className="text-2xl font-bold">Daily/Monthly</div>
            <p className="text-xs text-muted-foreground">
              Export attendance logs for specific programs
            </p>
          </CardContent>
        </Card>

        <Card>
          <CardHeader className="flex flex-row items-center justify-between space-y-0 pb-2">
            <CardTitle className="text-sm font-medium">Program Analytics</CardTitle>
            <BarChart3 className="h-4 w-4 text-muted-foreground" />
          </CardHeader>
          <CardContent>
            <div className="text-2xl font-bold">Performance</div>
            <p className="text-xs text-muted-foreground">
              Program completion rates and metrics
            </p>
          </CardContent>
        </Card>

        <Card>
          <CardHeader className="flex flex-row items-center justify-between space-y-0 pb-2">
            <CardTitle className="text-sm font-medium">User Activity</CardTitle>
            <Calendar className="h-4 w-4 text-muted-foreground" />
          </CardHeader>
          <CardContent>
            <div className="text-2xl font-bold">Logs</div>
            <p className="text-xs text-muted-foreground">
              User login and activity reports
            </p>
          </CardContent>
        </Card>
      </div>

      {/* Attendance Report Generator */}
      <Card>
        <CardHeader>
          <CardTitle className="flex items-center gap-2">
            <FileText className="h-5 w-5" />
            Attendance Report Generator
          </CardTitle>
          <CardDescription>
            Export daily or monthly attendance logs for a specific program.
          </CardDescription>
        </CardHeader>
        <CardContent className="space-y-6">
          {loading ? (
            <div className="flex items-center justify-center py-8">
              <Loader2 className="h-8 w-8 animate-spin" />
            </div>
          ) : (
            <>
              <div className="grid grid-cols-1 md:grid-cols-2 lg:grid-cols-4 gap-4">
                <div className="space-y-2">
                  <Label htmlFor="programId">Select Program</Label>
                  <Select 
                    value={attendanceReport.programId} 
                    onValueChange={(value) => setAttendanceReport(prev => ({ ...prev, programId: value }))}
                  >
                    <SelectTrigger>
                      <SelectValue placeholder="Choose a program" />
                    </SelectTrigger>
                    <SelectContent>
                      {programs.map(program => (
                        <SelectItem key={program.id} value={program.id}>
                          {program.name}
                        </SelectItem>
                      ))}
                    </SelectContent>
                  </Select>
                </div>

                <div className="space-y-2">
                  <Label htmlFor="startDate">Start Date</Label>
                  <Input
                    type="date"
                    id="startDate"
                    value={attendanceReport.startDate}
                    onChange={handleInputChange}
                  />
                </div>

                <div className="space-y-2">
                  <Label htmlFor="endDate">End Date</Label>
                  <Input
                    type="date"
                    id="endDate"
                    value={attendanceReport.endDate}
                    onChange={handleInputChange}
                  />
                </div>

                <div className="space-y-2">
                  <Label htmlFor="format">Format</Label>
                  <Select 
                    value={attendanceReport.format} 
                    onValueChange={(value) => setAttendanceReport(prev => ({ ...prev, format: value }))}
                  >
                    <SelectTrigger>
                      <SelectValue />
                    </SelectTrigger>
                    <SelectContent>
                      <SelectItem value="pdf">PDF</SelectItem>
                      <SelectItem value="csv">CSV</SelectItem>
                      <SelectItem value="excel">Excel</SelectItem>
                    </SelectContent>
                  </Select>
                </div>
              </div>

              <div className="flex items-center justify-end pt-4 border-t">
                <Button 
                  onClick={handleGenerateReport} 
                  disabled={isGenerating || !attendanceReport.programId || !attendanceReport.startDate || !attendanceReport.endDate}
                >
                  {isGenerating ? (
                    <>
                      <Loader2 className="mr-2 h-4 w-4 animate-spin" />
                      Generating...
                    </>
                  ) : (
                    <>
                      <Download className="mr-2 h-4 w-4" />
                      Generate & Export {attendanceReport.format.toUpperCase()}
                    </>
                  )}
                </Button>
              </div>
            </>
          )}
        </CardContent>
      </Card>

      {/* Quick Export Options */}
      <Card>
        <CardHeader>
          <CardTitle>Quick Export Options</CardTitle>
          <CardDescription>
            Generate common reports with one click.
          </CardDescription>
        </CardHeader>
        <CardContent>
          <div className="grid grid-cols-1 md:grid-cols-2 gap-4">
            <Button variant="outline" className="h-auto p-4 flex flex-col items-start gap-2">
              <div className="flex items-center gap-2">
                <Users className="h-4 w-4" />
                <span className="font-medium">Current Month Attendance</span>
              </div>
              <span className="text-sm text-muted-foreground">
                Export all attendance data for the current month
              </span>
            </Button>

            <Button variant="outline" className="h-auto p-4 flex flex-col items-start gap-2">
              <div className="flex items-center gap-2">
                <BarChart3 className="h-4 w-4" />
                <span className="font-medium">Program Performance</span>
              </div>
              <span className="text-sm text-muted-foreground">
                Get performance metrics for all active programs
              </span>
            </Button>

            <Button variant="outline" className="h-auto p-4 flex flex-col items-start gap-2">
              <div className="flex items-center gap-2">
                <Calendar className="h-4 w-4" />
                <span className="font-medium">User Activity Summary</span>
              </div>
              <span className="text-sm text-muted-foreground">
                Summary of user logins and activities
              </span>
            </Button>

            <Button variant="outline" className="h-auto p-4 flex flex-col items-start gap-2">
              <div className="flex items-center gap-2">
                <FileText className="h-4 w-4" />
                <span className="font-medium">System Health Report</span>
              </div>
              <span className="text-sm text-muted-foreground">
                Overall system usage and health metrics
              </span>
            </Button>
          </div>
        </CardContent>
      </Card>
    </div>
  )
<<<<<<< HEAD
}
=======
} 

function useRole(): { user: any } {
  throw new Error("Function not implemented.")
}
>>>>>>> bab487f3
<|MERGE_RESOLUTION|>--- conflicted
+++ resolved
@@ -2,11 +2,8 @@
 
 import { useState, useEffect } from "react"
 import { Download, Loader2, FileText, BarChart3, Users, Calendar } from "lucide-react"
-<<<<<<< HEAD
+
 import { useAuth } from "@/lib/contexts/RoleContext"
-=======
-import { UserRole } from "@/lib/contexts/RoleContext"
->>>>>>> bab487f3
 
 import { Button } from "@/components/ui/button"
 import { Card, CardContent, CardDescription, CardHeader, CardTitle } from "@/components/ui/card"
@@ -314,12 +311,7 @@
       </Card>
     </div>
   )
-<<<<<<< HEAD
 }
-=======
+
 } 
 
-function useRole(): { user: any } {
-  throw new Error("Function not implemented.")
-}
->>>>>>> bab487f3
