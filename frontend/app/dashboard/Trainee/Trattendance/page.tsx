--- conflicted
+++ resolved
@@ -1,4 +1,4 @@
-<<<<<<< HEAD
+
 "use client";
 
 import React, { useState, useEffect, useCallback } from "react";
@@ -34,288 +34,11 @@
       setError(err.response?.data?.message || "Failed to load sessions.");
     } finally {
       setLoading(false);
-=======
-"use client"
-import { useState, useEffect, useCallback } from "react"
-import {
-  MapPin,
-  QrCode,
-  Clock,
-  Users,
-  AlertCircle,
-  CheckCircle2,
-  XCircle,
-  User,
-  Calendar,
-  Wifi,
-  RefreshCw,
-  Timer,
-  Map,
-} from "lucide-react"
-import { Button } from "@/components/ui/button"
-import LiveMap from "@/components/LiveMap" // New import
-import LiveQRCode from "@/components/LiveQrCode" // New import
 
-// Type definitions
-interface Location {
-  lat: number
-  lng: number
-  address: string
-  radius: number
-}
-
-interface UserLocation {
-  lat: number
-  lng: number
-  accuracy: number
-}
-
-interface ProgramId {
-  name: string
-}
-
-interface FacilitatorId {
-  name: string
-}
-
-interface Session {
-  _id: string
-  sessionId: string
-  title: string
-  type: "physical" | "online"
-  programId: ProgramId
-  facilitatorId: { name: string }
-  startTime: string
-  endTime: string
-  location: Location
-  status: "active" | "inactive"
-  qrCodeData: string
-  accessLink: string
-}
-
-type AttendanceStatus = "pending" | "success" | "failed" | "location_denied"
-
-export default function Index() {
-  // Changed export name to Index
-  // State management
-  const [selectedSessionType, setSelectedSessionType] = useState<"physical" | "online" | null>(null)
-  const [currentSession, setCurrentSession] = useState<Session | null>(null)
-  const [attendanceStatus, setAttendanceStatus] = useState<AttendanceStatus>("pending")
-  const [userLocation, setUserLocation] = useState<UserLocation | null>(null)
-  const [sessionLocation, setSessionLocation] = useState<Location | null>(null)
-  const [distance, setDistance] = useState<number | null>(null)
-  const [isScanning, setIsScanning] = useState<boolean>(false) // Added isScanning state
-  const [loading, setLoading] = useState<boolean>(false)
-  const [error, setError] = useState<string | null>(null)
-  const [timeRemaining, setTimeRemaining] = useState<string | null>(null)
-  const [sessionExpired, setSessionExpired] = useState<boolean>(false)
-
-  // kLab Rwanda location
-  const klabLocation: Location = {
-    lat: -1.9441,
-    lng: 30.0619,
-    address: "44 KG 548 St, Kigali - kLab Rwanda",
-    radius: 6000, // meters
-  }
-
-  // Mock session data (now serves as a base)
-  const baseMockSession: Omit<Session, "type"> = {
-    _id: "session_001",
-    sessionId: "WEB_DEV_001",
-    title: "Advanced JavaScript - Module 3",
-    programId: { name: "Web Development Bootcamp" },
-    facilitatorId: { name: "Bonae Ineza" },
-    startTime: new Date(Date.now() + 2 * 60000).toISOString(), // 2 minutes from now
-    endTime: new Date(Date.now() + 7 * 60000).toISOString(), // 7 minutes from now (5 min attendance window)
-    location: klabLocation,
-    status: "active",
-    qrCodeData: "SESSION_WEB_DEV_001_FACILITATOR_QR", // This is the facilitator's session QR
-    accessLink: "https://attend.klab.rw/join/WEB_DEV_001",
-  }
-
-  // Handle session type selection
-  const handleSelectSessionType = useCallback((type: "physical" | "online") => {
-    setSelectedSessionType(type)
-    const sessionWithChosenType: Session = {
-      ...baseMockSession,
-      type: type,
-    }
-    setCurrentSession(sessionWithChosenType)
-    if (type === "physical") {
-      setSessionLocation(sessionWithChosenType.location)
-    }
-  }, [])
-
-  // Timer for session countdown
-  useEffect(() => {
-    if (!currentSession) return // Only run timer if a session is selected
-
-    const updateTimer = (): void => {
-      const now = new Date()
-      const endTime = new Date(currentSession.endTime)
-      const diff = endTime.getTime() - now.getTime()
-      const minutes = Math.floor(diff / 60000)
-      const seconds = Math.floor((diff % 60000) / 1000)
-
-      if (diff > 0) {
-        setTimeRemaining(`${minutes}:${seconds.toString().padStart(2, "0")}`)
-        setSessionExpired(false)
-      } else {
-        setTimeRemaining("Expired")
-        setSessionExpired(true)
-      }
-    }
-
-    updateTimer()
-    const interval = setInterval(updateTimer, 1000)
-    return () => clearInterval(interval)
-  }, [currentSession])
-
-  // Function to open Google Maps in a new tab
-  const handleViewOnMap = useCallback(() => {
-    if (sessionLocation) {
-      const googleMapsUrl = `https://www.google.com/maps/dir/?api=1&destination=${sessionLocation.lat},${sessionLocation.lng}&travelmode=driving`
-      window.open(googleMapsUrl, "_blank")
-    }
-  }, [sessionLocation])
-
-  // Calculate distance between two coordinates
-  const calculateDistance = (lat1: number, lng1: number, lat2: number, lng2: number): number => {
-    const R = 6371e3 // Earth's radius in meters
-    const φ1 = (lat1 * Math.PI) / 180
-    const φ2 = (lat2 * Math.PI) / 180
-    const Δφ = ((lat2 - lat1) * Math.PI) / 180
-    const Δλ = ((lng2 - lng1) * Math.PI) / 180
-
-    const a = Math.sin(Δφ / 2) * Math.sin(Δφ / 2) + Math.cos(φ1) * Math.cos(φ2) * Math.sin(Δλ / 2) * Math.sin(Δλ / 2)
-    const c = 2 * Math.atan2(Math.sqrt(a), Math.sqrt(1 - a))
-
-    return R * c // Distance in meters
-  }
-
-  // Get user's current location
-  const getCurrentLocation = useCallback((): Promise<UserLocation> => {
-    return new Promise((resolve, reject) => {
-      if (!navigator.geolocation) {
-        reject(new Error("Geolocation is not supported by this browser"))
-        return
-      }
-
-      const options: PositionOptions = {
-        enableHighAccuracy: true,
-        timeout: 15000,
-        maximumAge: 60000,
-      }
-
-      navigator.geolocation.getCurrentPosition(
-        (position: GeolocationPosition) => {
-          const location: UserLocation = {
-            lat: position.coords.latitude,
-            lng: position.coords.longitude,
-            accuracy: position.coords.accuracy,
-          }
-          resolve(location)
-        },
-        (error: GeolocationPositionError) => {
-          let errorMessage = "Failed to get location"
-          switch (error.code) {
-            case error.PERMISSION_DENIED:
-              errorMessage = "Location access denied. Please enable location services."
-              break
-            case error.POSITION_UNAVAILABLE:
-              errorMessage = "Location information is unavailable."
-              break
-            case error.TIMEOUT:
-              errorMessage = "Location request timed out."
-              break
-          }
-          reject(new Error(errorMessage))
-        },
-        options,
-      )
-    })
-  }, [])
-
-  // Simulate saving attendance to backend
-  const saveAttendanceToBackend = async (
-    sessionId: string,
-    studentId: string, // Assuming student ID is part of the QR data or user context
-    sessionType: "physical" | "online",
-    locationData?: UserLocation,
-    distanceData?: number,
-  ): Promise<{ success: boolean; message: string }> => {
-    try {
-      // Simulate API call delay
-      await new Promise((resolve) => setTimeout(resolve, 1000))
-
-      // For demo purposes, simulate successful save
-      return {
-        success: true,
-        message: `Attendance marked successfully for ${sessionType} session`,
-      }
-    } catch (error) {
-      console.error("Error saving attendance to backend:", error)
-      return { success: false, message: error instanceof Error ? error.message : "Unknown error saving attendance." }
-    }
-  }
-
-  // Mark physical attendance
-  const markPhysicalAttendance = async (): Promise<void> => {
-    if (sessionExpired) {
-      setError("Attendance period has ended. Contact your instructor.")
-      return
-    }
-    try {
-      setLoading(true)
-      setIsScanning(true) // Set scanning true for physical attendance
-      setError(null)
-
-      const location = await getCurrentLocation()
-      setUserLocation(location)
-
-      if (sessionLocation) {
-        const dist = calculateDistance(location.lat, location.lng, sessionLocation.lat, sessionLocation.lng)
-        setDistance(Math.round(dist))
-
-        // Add scanning animation delay
-        await new Promise((resolve) => setTimeout(resolve, 2000))
-
-        if (dist <= sessionLocation.radius) {
-          // Call backend API to save physical attendance
-          const backendResult = await saveAttendanceToBackend(
-            currentSession!.sessionId, // currentSession is guaranteed to exist here
-            "STUDENT_ID_DEMO", // Placeholder student ID
-            "physical",
-            location,
-            Math.round(dist),
-          )
-
-          if (backendResult.success) {
-            setAttendanceStatus("success")
-          } else {
-            setAttendanceStatus("failed")
-            setError(backendResult.message)
-          }
-        } else {
-          setAttendanceStatus("failed")
-          setError(
-            `You are ${Math.round(dist)}m away from kLab. You need to be within ${sessionLocation.radius}m to mark attendance.`,
-          )
-        }
-      }
-    } catch (err) {
-      console.error("Location or backend error:", err)
-      const errorMessage = err instanceof Error ? err.message : "Unknown error occurred"
-      setError(errorMessage)
-      setAttendanceStatus("location_denied")
-    } finally {
-      setLoading(false)
-      setIsScanning(false) // Reset scanning state
->>>>>>> 411ad90a
     }
   }, []);
 
-<<<<<<< HEAD
+
   useEffect(() => { fetchSessions(); }, [fetchSessions]);
 
   const handleOpenGeoModal = (session: ClassSession) => {
@@ -363,99 +86,7 @@
 
   if (loading) {
     return <div className="flex justify-center items-center h-full"><Loader2 className="h-8 w-8 animate-spin" /></div>;
-=======
-  // Handle QR code attendance (simplified: no camera, no face recognition)
-  const markQRAttendance = async (): Promise<void> => {
-    if (sessionExpired) {
-      setError("Attendance period has ended. Contact your instructor.")
-      return
-    }
-    try {
-      setLoading(true)
-      setError(null)
-      // Simulate a brief moment for the student to acknowledge the QR code
-      await new Promise((resolve) => setTimeout(resolve, 1000))
 
-      // Call backend API to save online attendance
-      const backendResult = await saveAttendanceToBackend(
-        currentSession!.sessionId, // currentSession is guaranteed to exist here
-        "STUDENT_ID_DEMO", // Placeholder student ID
-        "online",
-      )
-
-      if (backendResult.success) {
-        setAttendanceStatus("success")
-      } else {
-        setAttendanceStatus("failed")
-        setError(backendResult.message)
-      }
-    } catch (err) {
-      console.error("Online attendance error:", err)
-      const errorMessage = err instanceof Error ? err.message : "Unknown error occurred"
-      setError(errorMessage)
-      setAttendanceStatus("failed")
-    } finally {
-      setLoading(false)
-    }
-  }
-
-  // Reset attendance state
-  const resetAttendance = (): void => {
-    setAttendanceStatus("pending")
-    setError(null)
-    setUserLocation(null)
-    setDistance(null)
-    setIsScanning(false) // Reset scanning state
-    setSelectedSessionType(null) // Allow user to choose again
-    setCurrentSession(null)
-  }
-
-  // Render session type selection if not chosen yet
-  if (!selectedSessionType) {
-    return (
-      <div className="min-h-screen bg-gray-50 flex items-center justify-center p-4">
-        <div className="bg-white rounded-xl shadow-lg border border-gray-100 p-8 text-center max-w-sm w-full space-y-6">
-          <div className="flex items-center justify-center gap-3">
-            <div className="w-12 h-12 bg-[#1f497d] rounded-xl flex items-center justify-center shadow-sm">
-              <Users className="h-6 w-6 text-white" />
-            </div>
-            <div>
-              <h1 className="font-bold text-gray-900 text-2xl">Choose Session Type</h1>
-              <p className="text-sm text-gray-500">How will you be attending today?</p>
-            </div>
-          </div>
-          <div className="space-y-4">
-            <Button
-              onClick={() => handleSelectSessionType("physical")}
-              className="w-full bg-[#1f497d] hover:bg-[#1a3d6b] text-white py-3 px-4 rounded-xl font-medium flex items-center justify-center gap-2 transition-all duration-200 shadow-sm hover:shadow-md"
-            >
-              <MapPin className="h-5 w-5" />
-              Physical Session
-            </Button>
-            <Button
-              onClick={() => handleSelectSessionType("online")}
-              className="w-full bg-white border border-gray-300 text-gray-800 hover:bg-gray-100 py-3 px-4 rounded-xl font-medium flex items-center justify-center gap-2 transition-all duration-200 shadow-sm hover:shadow-md"
-            >
-              <Wifi className="h-5 w-5" />
-              Online Session
-            </Button>
-          </div>
-        </div>
-      </div>
-    )
-  }
-
-  // Render loading state if session is being prepared after selection
-  if (!currentSession) {
-    return (
-      <div className="min-h-screen bg-gray-50 flex items-center justify-center">
-        <div className="text-center">
-          <RefreshCw className="h-8 w-8 animate-spin mx-auto mb-4 text-gray-400" />
-          <p className="text-gray-500">Preparing session...</p>
-        </div>
-      </div>
-    )
->>>>>>> 411ad90a
   }
 
   return (
@@ -495,7 +126,7 @@
                         </div>
                     ))}
                 </div>
-<<<<<<< HEAD
+
             ) : (
                 <div className="text-center py-6 text-muted-foreground">
                     <CheckCircle className="mx-auto h-8 w-8 mb-2 text-green-500"/>
@@ -522,174 +153,7 @@
                  <div className="text-center py-6 text-muted-foreground">
                     <Info className="mx-auto h-8 w-8 mb-2 text-gray-400"/>
                     <p>You have no other scheduled or completed sessions.</p>
-=======
-                <h3 className="font-semibold text-gray-900">Location-Based Attendance</h3>
-              </div>
 
-              {/* Live Interactive Map */}
-              <LiveMap
-                sessionLocation={sessionLocation!}
-                userLocation={userLocation}
-                isScanning={isScanning}
-                distance={distance}
-              />
-
-              <div className="space-y-3">
-                <div className="bg-gray-50 rounded-lg p-4">
-                  <p className="text-sm font-medium text-gray-700 mb-2">📍 Class Location:</p>
-                  <p className="text-sm text-gray-800 font-medium">{sessionLocation?.address}</p>
-                  <p className="text-xs text-gray-500 mt-1">
-                    Must be within {sessionLocation?.radius}m radius to mark attendance
-                  </p>
-                </div>
-
-                {userLocation && distance !== null && (
-                  <div
-                    className={`rounded-lg p-4 ${
-                      distance <= (sessionLocation?.radius ?? 0)
-                        ? "bg-green-50 border border-green-200"
-                        : "bg-orange-50 border border-orange-200"
-                    }`}
-                  >
-                    <p
-                      className={`text-sm font-medium mb-1 ${
-                        distance <= (sessionLocation?.radius ?? 0) ? "text-green-800" : "text-orange-800"
-                      }`}
-                    >
-                      Your Distance:
-                    </p>
-                    <p
-                      className={`text-xl font-bold ${
-                        distance <= (sessionLocation?.radius ?? 0) ? "text-green-900" : "text-orange-900"
-                      }`}
-                    >
-                      {distance}m away
-                    </p>
-                    <p
-                      className={`text-xs mt-1 ${
-                        distance <= (sessionLocation?.radius ?? 0) ? "text-green-600" : "text-orange-600"
-                      }`}
-                    >
-                      GPS accuracy: ±{Math.round(userLocation.accuracy)}m
-                    </p>
-                  </div>
-                )}
-              </div>
-
-              <Button
-                onClick={markPhysicalAttendance}
-                disabled={loading || sessionExpired}
-                className="w-full bg-[#1f497d] hover:bg-[#1a3d6b] disabled:bg-gray-400 text-white py-3 px-4 rounded-xl font-medium flex items-center justify-center gap-2 transition-all duration-200 shadow-sm hover:shadow-md disabled:shadow-none"
-              >
-                {loading ? (
-                  <>
-                    <RefreshCw className="h-4 w-4 animate-spin" />
-                    {isScanning ? "Scanning Location..." : "Getting Location..."}
-                  </>
-                ) : (
-                  <>
-                    <MapPin className="h-4 w-4" />
-                    Mark Attendance
-                  </>
-                )}
-              </Button>
-
-              <div className="flex items-center justify-center">
-                <Button
-                  onClick={handleViewOnMap}
-                  variant="outline"
-                  size="sm"
-                  className="text-[#1f497d] hover:text-[#1a3d6b] border-[#1f497d]/20 bg-transparent"
-                >
-                  <Map className="h-4 w-4 mr-2" />
-                  Open in Google Maps
-                </Button>
-              </div>
-            </div>
-          </div>
-        )}
-        {/* Online Session QR Display and Attendance */}
-        {currentSession.type === "online" && attendanceStatus === "pending" && (
-          <div className="bg-white rounded-xl shadow-sm border border-gray-100 p-6">
-            <div className="space-y-4">
-              <div className="flex items-center gap-3">
-                <div className="p-2 bg-[#1f497d]/10 rounded-lg">
-                  <QrCode className="h-5 w-5 text-[#1f497d]" />
-                </div>
-                <h3 className="font-semibold text-gray-900">Online Session Attendance</h3>
-              </div>
-
-              <div className="space-y-3">
-                <div className="bg-gray-50 rounded-lg p-4">
-                  <p className="text-sm font-medium text-gray-700 mb-3">Steps to mark attendance:</p>
-                  <div className="space-y-2">
-                    <div className="flex items-start gap-2">
-                      <span className="flex-shrink-0 w-5 h-5 bg-[#1f497d] text-white rounded-full flex items-center justify-center text-xs font-medium">
-                        1
-                      </span>
-                      <p className="text-xs text-gray-600">Confirm you see the QR code displayed by your instructor.</p>
-                    </div>
-                    <div className="flex items-start gap-2">
-                      <span className="flex-shrink-0 w-5 h-5 bg-[#1f497d] text-white rounded-full flex items-center justify-center text-xs font-medium">
-                        2
-                      </span>
-                      <p className="text-xs text-gray-600">Click 'Mark Attendance' below.</p>
-                    </div>
-                  </div>
-                </div>
-
-                {/* Live QR Code Display */}
-                <div className="bg-gray-100 rounded-xl overflow-hidden w-full h-48 relative flex items-center justify-center p-4">
-                  <LiveQRCode data={currentSession.qrCodeData} size={180} className="mx-auto" />
-                </div>
-              </div>
-
-              <Button
-                onClick={markQRAttendance}
-                disabled={loading || sessionExpired}
-                className="w-full bg-[#1f497d] hover:bg-[#1a3d6b] disabled:bg-gray-400 text-white py-3 px-4 rounded-xl font-medium flex items-center justify-center gap-2 transition-all duration-200 shadow-sm hover:shadow-md disabled:shadow-none"
-              >
-                {loading ? (
-                  <>
-                    <RefreshCw className="h-4 w-4 animate-spin" />
-                    Marking Attendance...
-                  </>
-                ) : (
-                  <>
-                    <QrCode className="h-4 w-4" />
-                    Mark Attendance
-                  </>
-                )}
-              </Button>
-            </div>
-          </div>
-        )}
-        {/* Session Details */}
-        <div className="bg-white rounded-xl shadow-sm border border-gray-100 p-6">
-          <h3 className="font-semibold text-gray-900 mb-4 flex items-center gap-2">
-            <User className="h-4 w-4 text-[#1f497d]" />
-            Session Details
-          </h3>
-          <div className="space-y-3 text-sm">
-            <div className="flex justify-between items-center">
-              <span className="text-gray-600">Instructor:</span>
-              <span className="text-gray-900 font-medium">{currentSession.facilitatorId.name}</span>
-            </div>
-            <div className="flex justify-between items-center">
-              <span className="text-gray-600">Session ID:</span>
-              <span className="text-gray-900 font-mono text-xs bg-gray-50 px-2 py-1 rounded">
-                {currentSession.sessionId}
-              </span>
-            </div>
-            {currentSession.type === "online" && currentSession.accessLink && (
-              <div className="mt-4 pt-4 border-t border-gray-100">
-                <p className="text-gray-600 text-xs mb-2 flex items-center gap-1">
-                  <Wifi className="h-3 w-3" />
-                  Join Link:
-                </p>
-                <div className="bg-gray-50 rounded-lg p-3">
-                  <p className="text-[#1f497d] text-xs break-all font-medium">{currentSession.accessLink}</p>
->>>>>>> 411ad90a
                 </div>
             )}
         </CardContent>
