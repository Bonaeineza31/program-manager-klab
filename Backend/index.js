import express from 'express';
import cors from 'cors';
import helmet from 'helmet';
import rateLimit from 'express-rate-limit';
import dotenv from 'dotenv';
import connectDB from './src/config/db.js';
import v1Router from './src/api/routes/v1/index.route.js';

// --- THIS IS THE NEW, CENTRALIZED ROUTE IMPORT ---
import mainApiRouter from './src/api/routes/v1/index.route.js';

dotenv.config();

const app = express();
const PORT = process.env.PORT || 5000;

// Security middleware
app.use(helmet());

// Rate limiting
const limiter = rateLimit({
  windowMs: 15 * 60 * 1000, // 15 minutes
  max: 100 // limit each IP to 100 requests per windowMs
});
app.use(limiter);

// CORS configuration
app.use(cors({
  origin: process.env.FRONTEND_URL || 'http://localhost:3000',
  credentials: true
}));

// Body parsing middleware
app.use(express.json({ limit: '10mb' }));
app.use(express.urlencoded({ extended: true, limit: '10mb' }));

<<<<<<< HEAD
// --- API ROUTES ---
// This single line now registers ALL your API routes under the /api/v1 prefix.
app.use('/api/v1', mainApiRouter);
=======
// API Routes
// import programRoutes from './src/api/routes/v1/program.route.js';
// import userRoutes from './src/api/routes/v1/user.route.js';
// import authRoutes from './src/api/routes/v1/auth.route.js';
// import dashboardRoutes from './src/api/routes/v1/dashboard.route.js';
// import attendanceRoutes from './src/api/routes/v1/attendance.route.js';

// Register all v1 routes
app.use('/api/v1', v1Router);
>>>>>>> c932694c

// Basic route for testing
app.get('/', (req, res) => {
  res.json({ 
    message: 'Program Manager API is running!',
    version: '1.0.0',
    timestamp: new Date().toISOString()
  });
});

// Health check endpoint
app.get('/health', (req, res) => {
  res.json({ 
    status: 'OK',
    uptime: process.uptime(),
    timestamp: new Date().toISOString()
  });
});

// Error handling middleware
app.use((err, req, res, next) => {
  console.error(err.stack);
  res.status(err.statusCode || 500).json({ 
    error: err.message || 'Something went wrong!',
    success: false
  });
});

// 404 handler
app.use('*', (req, res) => {
  res.status(404).json({ error: 'Route not found', success: false });
});

// Connect to database and start server
const startServer = async () => {
  try {
    await connectDB();
    
    app.listen(PORT, () => {
      console.log(`🚀 Server is running on port ${PORT}`);
      console.log(`📊 Health check: http://localhost:${PORT}/health`);
      console.log(`🌐 Environment: ${process.env.NODE_ENV || 'development'}`);
    });
  } catch (error) {
    console.error('Failed to start server:', error);
    process.exit(1);
  }
};

startServer();<|MERGE_RESOLUTION|>--- conflicted
+++ resolved
@@ -6,8 +6,7 @@
 import connectDB from './src/config/db.js';
 import v1Router from './src/api/routes/v1/index.route.js';
 
-// --- THIS IS THE NEW, CENTRALIZED ROUTE IMPORT ---
-import mainApiRouter from './src/api/routes/v1/index.route.js';
+
 
 dotenv.config();
 
@@ -34,11 +33,10 @@
 app.use(express.json({ limit: '10mb' }));
 app.use(express.urlencoded({ extended: true, limit: '10mb' }));
 
-<<<<<<< HEAD
+
 // --- API ROUTES ---
 // This single line now registers ALL your API routes under the /api/v1 prefix.
-app.use('/api/v1', mainApiRouter);
-=======
+
 // API Routes
 // import programRoutes from './src/api/routes/v1/program.route.js';
 // import userRoutes from './src/api/routes/v1/user.route.js';
@@ -48,7 +46,6 @@
 
 // Register all v1 routes
 app.use('/api/v1', v1Router);
->>>>>>> c932694c
 
 // Basic route for testing
 app.get('/', (req, res) => {
