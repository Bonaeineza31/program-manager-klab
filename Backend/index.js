--- conflicted
+++ resolved
@@ -8,10 +8,6 @@
 import mainApiRouter from './src/api/routes/v1/index.route.js';
 import { startCronJobs } from './src/services/cron.service.js';
 
-<<<<<<< HEAD
-// Import the function to configure WebSocket events
-import initializeSocket from './src/socket/index.js';
-=======
 import programRoutes from './src/api/routes/v1/program.route.js';
 import userRoutes from './src/api/routes/v1/user.route.js';
 import authRoutes from './src/api/routes/v1/auth.route.js';
@@ -29,7 +25,6 @@
 import notificationRoutes from './src/api/routes/v1/notification.route.js';
 import jitsiRoutes from './src/api/routes/v1/jitsi.route.js';
 import programUserRoutes from './src/api/routes/v1/programUser.route.js';
->>>>>>> ad8e622e
 
 dotenv.config();
 
@@ -58,13 +53,6 @@
 app.use(express.json({ limit: '10mb' }));
 app.use(express.urlencoded({ extended: true, limit: '10mb' }));
 
-<<<<<<< HEAD
-// API Routes
-app.use('/api/v1', mainApiRouter);
-
-// Basic route
-app.get('/', (req, res) => res.json({ message: 'API is running!' }));
-=======
 // Serve static files from the public directory
 app.use('/public', express.static('public'));
 
@@ -87,22 +75,8 @@
 app.use('/api/v1/jitsi', jitsiRoutes);
 app.use('/api/v1/program-users', programUserRoutes);
 
-// Basic route for testing
-app.get('/', (req, res) => {
-  res.json({ 
-    message: 'Program Manager API is running!',
-    version: '1.0.0',
-    timestamp: new Date().toISOString()
-  });
-});
->>>>>>> ad8e622e
-
 // Error handling
 app.use((err, req, res, next) => {
-<<<<<<< HEAD
-  console.error(err.stack);
-  res.status(err.statusCode || 500).json({ error: err.message || 'Something went wrong!' });
-=======
   console.error('Error:', err);
   
   // Handle JWT token errors
@@ -136,7 +110,6 @@
     error: err.message || 'Something went wrong!',
     success: false
   });
->>>>>>> ad8e622e
 });
 
 // 404 handler
