import { asyncHandler } from '../../utils/asyncHandler.js';
import { ApiError } from '../../utils/ApiError.js';
import { ApiResponse } from '../../utils/ApiResponse.js';
import { Roadmap } from '../models/roadmap.model.js';
import { Topic } from '../models/topic.model.js';
import { Program } from '../models/program.model.js';
import { Assignment } from '../models/assignment.model.js';
import { Submission } from '../models/submission.model.js';
import { Attendance } from '../models/attendance.model.js';
import { Course } from '../models/course.model.js';

/**
 * @desc    Create a new weekly roadmap with its daily topics.
 * @route   POST /api/v1/roadmaps
 * @access  Private (Facilitator)
 */
export const createOrUpdateRoadmap = asyncHandler(async (req, res) => {
    const { program, course, weekNumber, title, startDate, objectives, topics, action } = req.body;
    const facilitatorId = req.user._id;

    console.log('createOrUpdateRoadmap called with:', { program, course, weekNumber, title, action });

    // Verify facilitator is assigned to this program
    const programDoc = await Program.findOne({ _id: program, facilitators: facilitatorId });
    if (!programDoc) {
        throw new ApiError(403, "You are not authorized to manage the roadmap for this program.");
    }
    
    // Determine the status based on the action
    let status = 'draft';
    if (action === 'submit_for_approval') {
        status = 'pending_approval';
    }
    
    console.log('Status will be:', status);
    
    // --- THIS IS THE UPSERT LOGIC ---
    // Try to find an existing roadmap for this program and week.
    // If it exists, update it. If not, create a new one.
    const roadmapData = {
        program,
        course,
        weekNumber: parseInt(weekNumber),
        title,
        startDate,
        objectives: objectives.split('\n').filter(o => o.trim() !== ''),
        facilitator: facilitatorId,
        status: status,
    };
    
    console.log('Looking for existing roadmap with:', { program, weekNumber: parseInt(weekNumber) });
    console.log('Roadmap data to set:', roadmapData);
    
    const roadmap = await Roadmap.findOneAndUpdate(
        { program: program, weekNumber: parseInt(weekNumber) }, // The unique key to find by
        { $set: roadmapData }, // The data to set on create or update
        { new: true, upsert: true, runValidators: true } // Options: return the new doc, create if not found
    );
    
    console.log('Roadmap result:', roadmap);
    // --- END OF UPSERT LOGIC ---


    // Now, handle the topics. First, delete any old topics for this roadmap.
    await Topic.deleteMany({ roadmap: roadmap._id });

    // Then, insert the new topics.
    if (topics && topics.length > 0) {
        const topicDocs = topics
            .filter(topic => topic.title && topic.title.trim() !== '') // Only insert topics with a title
            .map(topic => {
                // Calculate duration if startTime and endTime are provided
                let duration = topic.duration;
                if (topic.startTime && topic.endTime) {
                    const start = new Date(`2000-01-01T${topic.startTime}`);
                    const end = new Date(`2000-01-01T${topic.endTime}`);
                    const diffMs = end.getTime() - start.getTime();
                    const diffHours = diffMs / (1000 * 60 * 60);
                    
                    if (diffHours >= 0) {
                        const hours = Math.floor(diffHours);
                        const minutes = Math.round((diffHours - hours) * 60);
                        
                        if (minutes === 0) {
                            duration = `${hours} hour${hours !== 1 ? 's' : ''}`;
                        } else {
                            duration = `${hours}h ${minutes}m`;
                        }
                    }
                }
                
                return {
                    ...topic,
                    roadmap: roadmap._id,
                    duration: duration || '3 hours' // fallback
                };
            });
        
        if (topicDocs.length > 0) {
            await Topic.insertMany(topicDocs);
        }
    }

    const fullRoadmap = await getFullRoadmapById(roadmap._id);
    const message = action === 'submit_for_approval' 
        ? "Roadmap submitted for approval successfully." 
        : "Roadmap saved as draft successfully.";
    
    return res.status(201).json(new ApiResponse(201, fullRoadmap, message));
});


const getFullRoadmapById = async (roadmapId) => {
    const roadmap = await Roadmap.findById(roadmapId)
        .populate('program', 'name')
        .populate('course', 'title')
        .lean();
    if (!roadmap) return null;
    const topics = await Topic.find({ roadmap: roadmapId }).sort({ createdAt: 1 });
    return { ...roadmap, topics };
};

/**
 * @desc    Get roadmaps pending approval (for Program Manager)
 * @route   GET /api/v1/roadmaps/pending-approval
 * @access  Private (ProgramManager)
 */
export const getPendingApprovalRoadmaps = asyncHandler(async (req, res) => {
    const roadmaps = await Roadmap.find({ status: 'pending_approval' })
        .populate('program', 'name')
        .populate('course', 'title')
        .populate('facilitator', 'name email')
        .sort({ createdAt: -1 });

    return res.status(200).json(new ApiResponse(200, roadmaps, "Pending approval roadmaps fetched successfully."));
});

/**
 * @desc    Get all roadmaps for the logged-in facilitator, populated with topics.
 * @route   GET /api/v1/roadmaps/my-roadmaps
 * @access  Private (Facilitator)
 */
export const getMyRoadmaps = asyncHandler(async (req, res) => {
    let programQuery = {};
    if (req.user.role === 'Facilitator') {
        programQuery = { facilitators: req.user._id };
    } else if (req.user.role === 'Trainee') {
        programQuery = { trainees: req.user._id };
    }

    const userPrograms = await Program.find(programQuery).select('_id');
    if (userPrograms.length === 0) {
        return res.status(200).json(new ApiResponse(200, []));
    }
    const programIds = userPrograms.map(p => p._id);

    const roadmaps = await Roadmap.find({ program: { $in: programIds } })
        .populate('program', 'name')
        .sort({ startDate: 1 });
        
    const populatedRoadmaps = await Promise.all(
        roadmaps.map(r => getFullRoadmapById(r._id))
    );

    return res.status(200).json(new ApiResponse(200, populatedRoadmaps, "Roadmaps fetched successfully."));
});

export const deleteRoadmap = asyncHandler(async (req, res) => {
    const { id } = req.params;
    const roadmap = await Roadmap.findOne({ _id: id, facilitator: req.user._id });
    if (!roadmap) {
        throw new ApiError(404, "Roadmap not found or you lack permission.");
    }

    // Delete the roadmap and all its associated topics
    await Topic.deleteMany({ roadmap: id });
    await Roadmap.findByIdAndDelete(id);

    return res.status(200).json(new ApiResponse(200, {}, "Roadmap deleted successfully."));
});

/**
 * @desc    Program Manager gets assignments with student marks and attendance for a roadmap.
 * @route   GET /api/v1/roadmaps/{roadmapId}/assignments-with-marks
 * @access  Private (ProgramManager)
 */
export const getRoadmapAssignmentsWithMarks = asyncHandler(async (req, res) => {
    const { roadmapId } = req.params;
    
    console.log('🔍 getRoadmapAssignmentsWithMarks called with roadmapId:', roadmapId);
    
    // Find the roadmap and verify it exists
    const roadmap = await Roadmap.findById(roadmapId)
        .populate('program', 'name')
        .populate('facilitator', 'name email');
    
    if (!roadmap) {
        console.log('❌ Roadmap not found for ID:', roadmapId);
        throw new ApiError(404, "Roadmap not found");
    }
    
    console.log('✅ Found roadmap:', roadmap.title, 'Program:', roadmap.program?.name);

    // Get all assignments for this roadmap
    const assignments = await Assignment.find({ roadmap: roadmapId })
        .populate('facilitator', 'name email')
        .sort({ dueDate: -1 });
    
    console.log('📝 Found assignments:', assignments.length);
    assignments.forEach(assignment => {
        console.log(`   - ${assignment.title} (Due: ${assignment.dueDate})`);
    });

    // Get all submissions for assignments in this roadmap
    // Note: Current Submission model is for course submissions, not assignment submissions
    // TODO: Create AssignmentSubmission model or update Submission model to include assignment field
    const assignmentIds = assignments.map(assignment => assignment._id);
    // const submissions = await Submission.find({ assignment: { $in: assignmentIds } })
    //     .populate('trainee', 'name email')
    //     .sort({ submittedAt: -1 });
    
    // For now, we'll create empty submissions data since assignment submissions aren't implemented yet
    const submissions = [];
    
    console.log('📤 Found submissions:', submissions.length);

    // Get all trainees enrolled in this program
    const program = await Program.findById(roadmap.program._id).populate('trainees', 'name email');
    const allTrainees = program.trainees || [];
    
    console.log('👥 Found trainees in program:', allTrainees.length);
    allTrainees.forEach(trainee => {
        console.log(`   - ${trainee.name} (${trainee.email})`);
    });

    // Get attendance data for trainees in this roadmap's program
    console.log('📊 Fetching attendance data for program:', roadmap.program._id);
    const attendanceData = await Attendance.aggregate([
        {
            $match: {
                programId: roadmap.program._id
            }
        },
        {
            $group: {
                _id: '$userId',
                totalSessions: { $sum: 1 },
                presentSessions: {
                    $sum: {
                        $cond: [
                            { $in: ['$status', ['Present', 'Late']] },
                            1,
                            0
                        ]
                    }
                }
            }
        },
        {
            $lookup: {
                from: 'users',
                localField: '_id',
                foreignField: '_id',
                as: 'trainee'
            }
        },
        {
            $unwind: '$trainee'
        },
        {
            $project: {
                traineeId: '$_id',
                traineeName: '$trainee.name',
                traineeEmail: '$trainee.email',
                totalSessions: 1,
                presentSessions: 1,
                attendancePercentage: {
                    $multiply: [
                        {
                            $cond: [
                                { $eq: ['$totalSessions', 0] },
                                0,
                                {
                                    $divide: ['$presentSessions', '$totalSessions']
                                }
                            ]
                        },
                        100
                    ]
                }
            }
        }
    ]);
    
    console.log('📈 Found attendance data for', attendanceData.length, 'trainees');
    attendanceData.forEach(att => {
        console.log(`   - ${att.traineeName}: ${att.presentSessions}/${att.totalSessions} sessions (${att.attendancePercentage}%)`);
    });

    // Organize data by assignment
    const assignmentsWithMarks = assignments.map(assignment => {
        // Since assignment submissions aren't implemented yet, we'll create empty submission data
        const assignmentSubmissions = []; // submissions.filter(sub => 
        //     sub.assignment && sub.assignment._id.toString() === assignment._id.toString()
        // );

        // Create a complete list of all trainees with their submission status
        const allTraineesWithSubmissions = allTrainees.map(trainee => {
<<<<<<< HEAD
            const submission = assignmentSubmissions.find(sub => 
                sub.trainee && sub.trainee._id.toString() === trainee._id.toString() // Ensure submission.trainee is populated
            );
=======
            // Since there are no assignment submissions yet, all trainees will show as "Not Submitted"
            const submission = null; // assignmentSubmissions.find(sub => 
            //     sub.trainee._id.toString() === trainee._id.toString()
            // );
>>>>>>> 94ca789b
            
            const traineeAttendance = attendanceData.find(att => 
                att.traineeId.toString() === trainee._id.toString()
            );

            // For now, all trainees show as not submitted since assignment submissions aren't implemented
            return {
                submissionId: null,
                traineeName: trainee.name,
                traineeEmail: trainee.email,
                submittedAt: null,
                status: 'Not Submitted',
                grade: 'Not graded',
                feedback: '',
                attendancePercentage: traineeAttendance ? 
                    Math.round(traineeAttendance.attendancePercentage) : 0,
                totalSessions: traineeAttendance ? traineeAttendance.totalSessions : 0,
                presentSessions: traineeAttendance ? traineeAttendance.presentSessions : 0,
                hasSubmitted: false
            };
        });

        return {
            assignmentId: assignment._id,
            assignmentTitle: assignment.title,
            assignmentDescription: assignment.description,
            dueDate: assignment.dueDate,
            maxGrade: assignment.maxGrade,
            facilitatorName: assignment.facilitator.name,
            submissions: allTraineesWithSubmissions
        };
    });

    return res.status(200).json(new ApiResponse(200, {
        roadmap: {
            _id: roadmap._id,
            title: roadmap.title,
            weekNumber: roadmap.weekNumber,
            program: roadmap.program.name,
            facilitator: roadmap.facilitator.name,
            startDate: roadmap.startDate,
            objectives: roadmap.objectives
        },
        assignments: assignmentsWithMarks
    }, "Roadmap assignments with marks and attendance fetched successfully."));
});

/**
 * @desc    Get roadmaps by course ID (for Program Manager)
 * @route   GET /api/v1/roadmaps/course/{courseId}
 * @access  Private (ProgramManager)
 */
export const getRoadmapsByCourse = asyncHandler(async (req, res) => {
    const { courseId } = req.params;
    
    console.log('getRoadmapsByCourse called with courseId:', courseId);
    console.log('User:', req.user);
    
    // Find the course and get its program
    const course = await Course.findById(courseId).populate('program', 'name');
    if (!course) {
        console.log('Course not found for ID:', courseId);
        throw new ApiError(404, "Course not found");
    }

    console.log('Found course:', course.title, 'Program:', course.program.name);

    // Get all roadmaps for this course's program
    const roadmaps = await Roadmap.find({ program: course.program._id })
        .populate('facilitator', 'name email')
        .sort({ weekNumber: 1 });

    console.log('Found roadmaps:', roadmaps.length);

    return res.status(200).json(new ApiResponse(200, {
        course: {
            _id: course._id,
            title: course.title,
            program: course.program.name
        },
        roadmaps: roadmaps
    }, "Roadmaps for course fetched successfully."));
});

/**
 * @desc    Approve a roadmap (Program Manager)
 * @route   PATCH /api/v1/roadmaps/{roadmapId}/approve
 * @access  Private (ProgramManager)
 */
export const approveRoadmap = asyncHandler(async (req, res) => {
    const { roadmapId } = req.params;
    const programManagerId = req.user._id;
    
    const roadmap = await Roadmap.findById(roadmapId);
    if (!roadmap) {
        throw new ApiError(404, "Roadmap not found");
    }

    if (roadmap.status === 'approved') {
        throw new ApiError(400, "Roadmap is already approved");
    }

    roadmap.status = 'approved';
    roadmap.approvedBy = programManagerId;
    roadmap.approvedAt = new Date();
    await roadmap.save();

    return res.status(200).json(new ApiResponse(200, roadmap, "Roadmap approved successfully."));
});

/**
 * @desc    Reject a roadmap (Program Manager)
 * @route   PATCH /api/v1/roadmaps/{roadmapId}/reject
 * @access  Private (ProgramManager)
 */
export const rejectRoadmap = asyncHandler(async (req, res) => {
    const { roadmapId } = req.params;
    const { feedback } = req.body;
    const programManagerId = req.user._id;
    
    console.log('rejectRoadmap called with:', { roadmapId, feedback, programManagerId });
    
    if (!feedback || feedback.trim() === '') {
        throw new ApiError(400, "Rejection feedback is required");
    }

    const roadmap = await Roadmap.findById(roadmapId);
    if (!roadmap) {
        throw new ApiError(404, "Roadmap not found");
    }

    console.log('Found roadmap before rejection:', { id: roadmap._id, status: roadmap.status, title: roadmap.title });

    if (roadmap.status === 'rejected') {
        throw new ApiError(400, "Roadmap is already rejected");
    }

    roadmap.status = 'rejected';
    roadmap.feedback = feedback;
    roadmap.approvedBy = programManagerId;
    roadmap.approvedAt = new Date();
    await roadmap.save();

    console.log('Roadmap rejected successfully:', { id: roadmap._id, status: roadmap.status, title: roadmap.title });

    return res.status(200).json(new ApiResponse(200, roadmap, "Roadmap rejected successfully."));
});

/**
 * @desc    Get all roadmaps (for Program Manager)
 * @route   GET /api/v1/roadmaps
 * @access  Private (ProgramManager)
 */
export const getAllRoadmaps = asyncHandler(async (req, res) => {
    console.log('getAllRoadmaps called by user:', req.user._id);
    
    const roadmaps = await Roadmap.find()
        .populate('program', 'name')
        .populate('course', 'title')
        .populate('facilitator', 'name email')
        .sort({ createdAt: -1 });

    console.log('Found roadmaps:', roadmaps.length);
    console.log('Roadmap statuses:', roadmaps.map(r => ({ id: r._id, status: r.status, title: r.title })));

    return res.status(200).json(new ApiResponse(200, roadmaps, "All roadmaps fetched successfully."));
});<|MERGE_RESOLUTION|>--- conflicted
+++ resolved
@@ -306,16 +306,11 @@
 
         // Create a complete list of all trainees with their submission status
         const allTraineesWithSubmissions = allTrainees.map(trainee => {
-<<<<<<< HEAD
+
             const submission = assignmentSubmissions.find(sub => 
                 sub.trainee && sub.trainee._id.toString() === trainee._id.toString() // Ensure submission.trainee is populated
             );
-=======
-            // Since there are no assignment submissions yet, all trainees will show as "Not Submitted"
-            const submission = null; // assignmentSubmissions.find(sub => 
-            //     sub.trainee._id.toString() === trainee._id.toString()
-            // );
->>>>>>> 94ca789b
+
             
             const traineeAttendance = attendanceData.find(att => 
                 att.traineeId.toString() === trainee._id.toString()
